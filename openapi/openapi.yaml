--- conflicted
+++ resolved
@@ -2737,21 +2737,6 @@
             - Succeeded
             - Failed
           type: string
-<<<<<<< HEAD
-        deploymentScopeId:
-          type: string
-          nullable: true
-        identityId:
-          type: string
-          nullable: true
-        storageId:
-          type: string
-          nullable: true
-        slug:
-          type: string
-          readOnly: true
-=======
->>>>>>> 5534f31c
         id:
           type: string
       additionalProperties: false
@@ -2928,24 +2913,8 @@
           type: string
         slug:
           type: string
-<<<<<<< HEAD
-        storageId:
-          type: string
-          nullable: true
-        type:
-          enum:
-            - Create
-            - Delete
-            - Custom
-          type: string
-        typeName:
-          type: string
-          nullable: true
-        created:
-=======
           readOnly: true
         displayName:
->>>>>>> 5534f31c
           type: string
         template:
           type: string
