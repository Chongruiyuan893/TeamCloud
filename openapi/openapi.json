{
  "openapi": "3.0.1",
  "info": {
    "title": "TeamCloud",
    "description": "API for working with a TeamCloud instance.",
    "contact": {
      "name": "TeamCloud Dev Team",
      "url": "https://github.com/microsoft/TeamCloud/issues/new",
      "email": "Markus.Heiliger@microsoft.com"
    },
    "license": {
      "name": "TeamCloud is licensed under the MIT License",
      "url": "https://github.com/microsoft/TeamCloud/blob/master/LICENSE"
    },
    "version": "v1"
  },
  "paths": {
    "/orgs/{organizationId}/projects/{projectId}/components": {
      "get": {
        "tags": [
          "Components"
        ],
        "summary": "Gets all Components for a Project.",
        "operationId": "GetComponents",
        "parameters": [
          {
            "name": "organizationId",
            "in": "path",
            "required": true,
            "schema": {
              "type": "string"
            }
          },
          {
            "name": "projectId",
            "in": "path",
            "required": true,
            "schema": {
              "type": "string"
            }
          }
        ],
        "responses": {
          "200": {
            "description": "Returns all Project Components",
            "content": {
              "application/json": {
                "schema": {
                  "$ref": "#/components/schemas/ComponentListDataResult"
                }
              }
            }
          },
          "400": {
            "description": "A validation error occured.",
            "content": {
              "application/json": {
                "schema": {
                  "$ref": "#/components/schemas/ErrorResult"
                }
              }
            }
          },
          "404": {
            "description": "A Project with the provided projectId was not found.",
            "content": {
              "application/json": {
                "schema": {
                  "$ref": "#/components/schemas/ErrorResult"
                }
              }
            }
          },
          "401": {
            "description": "Unauthorized"
          },
          "403": {
            "description": "Forbidden"
          }
        }
      },
      "post": {
        "tags": [
          "Components"
        ],
        "summary": "Creates a new Project Component.",
        "operationId": "CreateComponent",
        "parameters": [
          {
            "name": "organizationId",
            "in": "path",
            "required": true,
            "schema": {
              "type": "string"
            }
          },
          {
            "name": "projectId",
            "in": "path",
            "required": true,
            "schema": {
              "type": "string"
            }
          }
        ],
        "requestBody": {
          "content": {
            "application/json": {
              "schema": {
                "$ref": "#/components/schemas/ComponentDefinition"
              }
            }
          }
        },
        "responses": {
          "201": {
            "description": "The created Project Component.",
            "content": {
              "application/json": {
                "schema": {
                  "$ref": "#/components/schemas/ComponentDataResult"
                }
              }
            }
          },
          "202": {
            "description": "Starts creating the new Project Component. Returns a StatusResult object that can be used to track progress of the long-running operation.",
            "content": {
              "application/json": {
                "schema": {
                  "$ref": "#/components/schemas/StatusResult"
                }
              }
            }
          },
          "400": {
            "description": "A validation error occured.",
            "content": {
              "application/json": {
                "schema": {
                  "$ref": "#/components/schemas/ErrorResult"
                }
              }
            }
          },
          "404": {
            "description": "A Project with the provided projectId was not found.",
            "content": {
              "application/json": {
                "schema": {
                  "$ref": "#/components/schemas/ErrorResult"
                }
              }
            }
          },
          "409": {
            "description": "A Project Component already exists with the id provided in the request body.",
            "content": {
              "application/json": {
                "schema": {
                  "$ref": "#/components/schemas/ErrorResult"
                }
              }
            }
          },
          "401": {
            "description": "Unauthorized"
          },
          "403": {
            "description": "Forbidden"
          }
        }
      }
    },
    "/orgs/{organizationId}/projects/{projectId}/components/{id}": {
      "get": {
        "tags": [
          "Components"
        ],
        "summary": "Gets a Project Component.",
        "operationId": "GetComponent",
        "parameters": [
          {
            "name": "id",
            "in": "path",
            "required": true,
            "schema": {
              "type": "string",
              "nullable": true
            }
          },
          {
            "name": "organizationId",
            "in": "path",
            "required": true,
            "schema": {
              "type": "string"
            }
          },
          {
            "name": "projectId",
            "in": "path",
            "required": true,
            "schema": {
              "type": "string"
            }
          }
        ],
        "responses": {
          "200": {
            "description": "Returns Project Component",
            "content": {
              "application/json": {
                "schema": {
                  "$ref": "#/components/schemas/ComponentDataResult"
                }
              }
            }
          },
          "400": {
            "description": "A validation error occured.",
            "content": {
              "application/json": {
                "schema": {
                  "$ref": "#/components/schemas/ErrorResult"
                }
              }
            }
          },
          "404": {
            "description": "A Project with the provided projectId was not found, or a Component with the provided id was not found.",
            "content": {
              "application/json": {
                "schema": {
                  "$ref": "#/components/schemas/ErrorResult"
                }
              }
            }
          },
          "401": {
            "description": "Unauthorized"
          },
          "403": {
            "description": "Forbidden"
          }
        }
      },
      "delete": {
        "tags": [
          "Components"
        ],
        "summary": "Deletes an existing Project Component.",
        "operationId": "DeleteComponent",
        "parameters": [
          {
            "name": "id",
            "in": "path",
            "required": true,
            "schema": {
              "type": "string",
              "nullable": true
            }
          },
          {
            "name": "organizationId",
            "in": "path",
            "required": true,
            "schema": {
              "type": "string"
            }
          },
          {
            "name": "projectId",
            "in": "path",
            "required": true,
            "schema": {
              "type": "string"
            }
          }
        ],
        "responses": {
          "202": {
            "description": "Starts deleting the Project Component. Returns a StatusResult object that can be used to track progress of the long-running operation.",
            "content": {
              "application/json": {
                "schema": {
                  "$ref": "#/components/schemas/StatusResult"
                }
              }
            }
          },
          "204": {
            "description": "The Project Component was deleted.",
            "content": {
              "application/json": {
                "schema": {
                  "$ref": "#/components/schemas/ComponentDataResult"
                }
              }
            }
          },
          "400": {
            "description": "A validation error occured.",
            "content": {
              "application/json": {
                "schema": {
                  "$ref": "#/components/schemas/ErrorResult"
                }
              }
            }
          },
          "404": {
            "description": "A Project with the provided id was not found, or a Component with the provided id was not found.",
            "content": {
              "application/json": {
                "schema": {
                  "$ref": "#/components/schemas/ErrorResult"
                }
              }
            }
          },
          "401": {
            "description": "Unauthorized"
          },
          "403": {
            "description": "Forbidden"
          }
        }
      }
    },
    "/orgs/{organizationId}/projects/{projectId}/components/{componentId}/tasks": {
      "get": {
        "tags": [
          "ComponentTasks"
        ],
        "summary": "Gets all Component Tasks.",
        "operationId": "GetComponentTasks",
        "parameters": [
          {
            "name": "organizationId",
            "in": "path",
            "required": true,
            "schema": {
              "type": "string"
            }
          },
          {
            "name": "projectId",
            "in": "path",
            "required": true,
            "schema": {
              "type": "string"
            }
          },
          {
            "name": "componentId",
            "in": "path",
            "required": true,
            "schema": {
              "type": "string"
            }
          }
        ],
        "responses": {
          "200": {
            "description": "Returns all Component Tasks",
            "content": {
              "application/json": {
                "schema": {
                  "$ref": "#/components/schemas/ComponentTaskListDataResult"
                }
              }
            }
          },
          "400": {
            "description": "A validation error occured.",
            "content": {
              "application/json": {
                "schema": {
                  "$ref": "#/components/schemas/ErrorResult"
                }
              }
            }
          },
          "404": {
            "description": "A Component with the provided componentId was not found.",
            "content": {
              "application/json": {
                "schema": {
                  "$ref": "#/components/schemas/ErrorResult"
                }
              }
            }
          },
          "401": {
            "description": "Unauthorized"
          },
          "403": {
            "description": "Forbidden"
          }
        }
      },
      "post": {
        "tags": [
          "ComponentTasks"
        ],
        "summary": "Creates a new Project Component Task.",
        "operationId": "CreateComponentTask",
        "parameters": [
          {
            "name": "organizationId",
            "in": "path",
            "required": true,
            "schema": {
              "type": "string"
            }
          },
          {
            "name": "projectId",
            "in": "path",
            "required": true,
            "schema": {
              "type": "string"
            }
          },
          {
            "name": "componentId",
            "in": "path",
            "required": true,
            "schema": {
              "type": "string"
            }
          }
        ],
        "requestBody": {
          "content": {
            "application/json": {
              "schema": {
                "$ref": "#/components/schemas/ComponentTaskDefinition"
              }
            }
          }
        },
        "responses": {
          "201": {
            "description": "The created Project Component Task.",
            "content": {
              "application/json": {
                "schema": {
                  "$ref": "#/components/schemas/ComponentTaskDataResult"
                }
              }
            }
          },
          "202": {
            "description": "Starts creating the new Project Component. Returns a StatusResult object that can be used to track progress of the long-running operation.",
            "content": {
              "application/json": {
                "schema": {
                  "$ref": "#/components/schemas/StatusResult"
                }
              }
            }
          },
          "400": {
            "description": "A validation error occured.",
            "content": {
              "application/json": {
                "schema": {
                  "$ref": "#/components/schemas/ErrorResult"
                }
              }
            }
          },
          "404": {
            "description": "A Project with the provided projectId was not found.",
            "content": {
              "application/json": {
                "schema": {
                  "$ref": "#/components/schemas/ErrorResult"
                }
              }
            }
          },
          "409": {
            "description": "A Project Component already exists with the id provided in the request body.",
            "content": {
              "application/json": {
                "schema": {
                  "$ref": "#/components/schemas/ErrorResult"
                }
              }
            }
          },
          "401": {
            "description": "Unauthorized"
          },
          "403": {
            "description": "Forbidden"
          }
        }
      }
    },
    "/orgs/{organizationId}/projects/{projectId}/components/{componentId}/tasks/{id}": {
      "get": {
        "tags": [
          "ComponentTasks"
        ],
        "summary": "Gets the Component Task.",
        "operationId": "GetComponentTask",
        "parameters": [
          {
            "name": "id",
            "in": "path",
            "required": true,
            "schema": {
              "type": "string",
              "nullable": true
            }
          },
          {
            "name": "organizationId",
            "in": "path",
            "required": true,
            "schema": {
              "type": "string"
            }
          },
          {
            "name": "projectId",
            "in": "path",
            "required": true,
            "schema": {
              "type": "string"
            }
          },
          {
            "name": "componentId",
            "in": "path",
            "required": true,
            "schema": {
              "type": "string"
            }
          }
        ],
        "responses": {
          "200": {
            "description": "Returns a Component Task",
            "content": {
              "application/json": {
                "schema": {
                  "$ref": "#/components/schemas/ComponentTaskDataResult"
                }
              }
            }
          },
          "400": {
            "description": "A validation error occured.",
            "content": {
              "application/json": {
                "schema": {
                  "$ref": "#/components/schemas/ErrorResult"
                }
              }
            }
          },
          "404": {
            "description": "A Component Task with the provided id was not found.",
            "content": {
              "application/json": {
                "schema": {
                  "$ref": "#/components/schemas/ErrorResult"
                }
              }
            }
          },
          "401": {
            "description": "Unauthorized"
          },
          "403": {
            "description": "Forbidden"
          }
        }
      }
    },
    "/orgs/{organizationId}/projects/{projectId}/templates": {
      "get": {
        "tags": [
          "ComponentTemplates"
        ],
        "summary": "Gets all Component Templates for a Project.",
        "operationId": "GetComponentTemplates",
        "parameters": [
          {
            "name": "organizationId",
            "in": "path",
            "required": true,
            "schema": {
              "type": "string"
            }
          },
          {
            "name": "projectId",
            "in": "path",
            "required": true,
            "schema": {
              "type": "string"
            }
          }
        ],
        "responses": {
          "200": {
            "description": "Returns all Project Component Templates",
            "content": {
              "application/json": {
                "schema": {
                  "$ref": "#/components/schemas/ComponentTemplateListDataResult"
                }
              }
            }
          },
          "400": {
            "description": "A validation error occured.",
            "content": {
              "application/json": {
                "schema": {
                  "$ref": "#/components/schemas/ErrorResult"
                }
              }
            }
          },
          "404": {
            "description": "Component Templates with the provided projectId was not found.",
            "content": {
              "application/json": {
                "schema": {
                  "$ref": "#/components/schemas/ErrorResult"
                }
              }
            }
          },
          "401": {
            "description": "Unauthorized"
          },
          "403": {
            "description": "Forbidden"
          }
        }
      }
    },
    "/orgs/{organizationId}/projects/{projectId}/templates/{id}": {
      "get": {
        "tags": [
          "ComponentTemplates"
        ],
        "summary": "Gets the Component Template.",
        "operationId": "GetComponentTemplate",
        "parameters": [
          {
            "name": "id",
            "in": "path",
            "required": true,
            "schema": {
              "type": "string",
              "nullable": true
            }
          },
          {
            "name": "organizationId",
            "in": "path",
            "required": true,
            "schema": {
              "type": "string"
            }
          },
          {
            "name": "projectId",
            "in": "path",
            "required": true,
            "schema": {
              "type": "string"
            }
          }
        ],
        "responses": {
          "200": {
            "description": "Returns a Component Template",
            "content": {
              "application/json": {
                "schema": {
                  "$ref": "#/components/schemas/ComponentTemplateDataResult"
                }
              }
            }
          },
          "400": {
            "description": "A validation error occured.",
            "content": {
              "application/json": {
                "schema": {
                  "$ref": "#/components/schemas/ErrorResult"
                }
              }
            }
          },
          "404": {
            "description": "A Project Component Template with the provided id was not found.",
            "content": {
              "application/json": {
                "schema": {
                  "$ref": "#/components/schemas/ErrorResult"
                }
              }
            }
          },
          "401": {
            "description": "Unauthorized"
          },
          "403": {
            "description": "Forbidden"
          }
        }
      }
    },
    "/orgs/{organizationId}/scopes": {
      "get": {
        "tags": [
          "DeploymentScopes"
        ],
        "summary": "Gets all Deployment Scopes.",
        "operationId": "GetDeploymentScopes",
        "parameters": [
          {
            "name": "organizationId",
            "in": "path",
            "required": true,
            "schema": {
              "type": "string"
            }
          }
        ],
        "responses": {
          "200": {
            "description": "Returns all Deployment Scopes.",
            "content": {
              "application/json": {
                "schema": {
                  "$ref": "#/components/schemas/DeploymentScopeListDataResult"
                }
              }
            }
          },
          "400": {
            "description": "A validation error occured.",
            "content": {
              "application/json": {
                "schema": {
                  "$ref": "#/components/schemas/ErrorResult"
                }
              }
            }
          },
          "401": {
            "description": "Unauthorized"
          },
          "403": {
            "description": "Forbidden"
          }
        }
      },
      "post": {
        "tags": [
          "DeploymentScopes"
        ],
        "summary": "Creates a new Deployment Scope.",
        "operationId": "CreateDeploymentScope",
        "parameters": [
          {
            "name": "organizationId",
            "in": "path",
            "required": true,
            "schema": {
              "type": "string"
            }
          }
        ],
        "requestBody": {
          "content": {
            "application/json": {
              "schema": {
                "$ref": "#/components/schemas/DeploymentScopeDefinition"
              }
            }
          }
        },
        "responses": {
          "201": {
            "description": "The new Deployment Scope was created.",
            "content": {
              "application/json": {
                "schema": {
                  "$ref": "#/components/schemas/DeploymentScopeDataResult"
                }
              }
            }
          },
          "400": {
            "description": "A validation error occured.",
            "content": {
              "application/json": {
                "schema": {
                  "$ref": "#/components/schemas/ErrorResult"
                }
              }
            }
          },
          "409": {
            "description": "A Deployment Scope already exists with the ID provided in the request body.",
            "content": {
              "application/json": {
                "schema": {
                  "$ref": "#/components/schemas/ErrorResult"
                }
              }
            }
          },
          "401": {
            "description": "Unauthorized"
          },
          "403": {
            "description": "Forbidden"
          }
        }
      }
    },
    "/orgs/{organizationId}/scopes/{id}": {
      "get": {
        "tags": [
          "DeploymentScopes"
        ],
        "summary": "Gets a Deployment Scope.",
        "operationId": "GetDeploymentScope",
        "parameters": [
          {
            "name": "id",
            "in": "path",
            "required": true,
            "schema": {
              "type": "string",
              "nullable": true
            }
          },
          {
            "name": "organizationId",
            "in": "path",
            "required": true,
            "schema": {
              "type": "string"
            }
          }
        ],
        "responses": {
          "200": {
            "description": "Returns a DeploymentScope.",
            "content": {
              "application/json": {
                "schema": {
                  "$ref": "#/components/schemas/DeploymentScopeDataResult"
                }
              }
            }
          },
          "400": {
            "description": "A validation error occured.",
            "content": {
              "application/json": {
                "schema": {
                  "$ref": "#/components/schemas/ErrorResult"
                }
              }
            }
          },
          "404": {
            "description": "A DeploymentScope with the id provided was not found.",
            "content": {
              "application/json": {
                "schema": {
                  "$ref": "#/components/schemas/ErrorResult"
                }
              }
            }
          },
          "401": {
            "description": "Unauthorized"
          },
          "403": {
            "description": "Forbidden"
          }
        }
      },
      "put": {
        "tags": [
          "DeploymentScopes"
        ],
        "summary": "Updates an existing Deployment Scope.",
        "operationId": "UpdateDeploymentScope",
        "parameters": [
          {
            "name": "id",
            "in": "path",
            "required": true,
            "schema": {
              "type": "string",
              "nullable": true
            }
          },
          {
            "name": "organizationId",
            "in": "path",
            "required": true,
            "schema": {
              "type": "string"
            }
          }
        ],
        "requestBody": {
          "content": {
            "application/json": {
              "schema": {
                "$ref": "#/components/schemas/DeploymentScope"
              }
            }
          }
        },
        "responses": {
          "200": {
            "description": "The DeploymentScope was updated.",
            "content": {
              "application/json": {
                "schema": {
                  "$ref": "#/components/schemas/DeploymentScopeDataResult"
                }
              }
            }
          },
          "400": {
            "description": "A validation error occured.",
            "content": {
              "application/json": {
                "schema": {
                  "$ref": "#/components/schemas/ErrorResult"
                }
              }
            }
          },
          "404": {
            "description": "A Deployment Scope with the ID provided in the request body could not be found.",
            "content": {
              "application/json": {
                "schema": {
                  "$ref": "#/components/schemas/ErrorResult"
                }
              }
            }
          },
          "401": {
            "description": "Unauthorized"
          },
          "403": {
            "description": "Forbidden"
          }
        }
      },
      "delete": {
        "tags": [
          "DeploymentScopes"
        ],
        "summary": "Deletes a Deployment Scope.",
        "operationId": "DeleteDeploymentScope",
        "parameters": [
          {
            "name": "id",
            "in": "path",
            "required": true,
            "schema": {
              "type": "string",
              "nullable": true
            }
          },
          {
            "name": "organizationId",
            "in": "path",
            "required": true,
            "schema": {
              "type": "string"
            }
          }
        ],
        "responses": {
          "204": {
            "description": "The DeploymentScope was deleted.",
            "content": {
              "application/json": {
                "schema": {
                  "$ref": "#/components/schemas/DeploymentScopeDataResult"
                }
              }
            }
          },
          "400": {
            "description": "A validation error occured.",
            "content": {
              "application/json": {
                "schema": {
                  "$ref": "#/components/schemas/ErrorResult"
                }
              }
            }
          },
          "404": {
            "description": "A DeploymentScope with the id provided was not found.",
            "content": {
              "application/json": {
                "schema": {
                  "$ref": "#/components/schemas/ErrorResult"
                }
              }
            }
          },
          "401": {
            "description": "Unauthorized"
          },
          "403": {
            "description": "Forbidden"
          }
        }
      }
    },
    "/orgs": {
      "get": {
        "tags": [
          "Organizations"
        ],
        "summary": "Gets all Organizations.",
        "operationId": "GetOrganizations",
        "responses": {
          "200": {
            "description": "Returns all Organizations.",
            "content": {
              "application/json": {
                "schema": {
                  "$ref": "#/components/schemas/OrganizationListDataResult"
                }
              }
            }
          },
          "400": {
            "description": "A validation error occured.",
            "content": {
              "application/json": {
                "schema": {
                  "$ref": "#/components/schemas/ErrorResult"
                }
              }
            }
          },
          "404": {
            "description": "The TeamCloud instance was not found.",
            "content": {
              "application/json": {
                "schema": {
                  "$ref": "#/components/schemas/ErrorResult"
                }
              }
            }
          },
          "401": {
            "description": "Unauthorized"
          },
          "403": {
            "description": "Forbidden"
          }
        }
      },
      "post": {
        "tags": [
          "Organizations"
        ],
        "summary": "Creates a new Organization.",
        "operationId": "CreateOrganization",
        "requestBody": {
          "content": {
            "application/json": {
              "schema": {
                "$ref": "#/components/schemas/OrganizationDefinition"
              }
            }
          }
        },
        "responses": {
          "201": {
            "description": "The new Organization was created.",
            "content": {
              "application/json": {
                "schema": {
                  "$ref": "#/components/schemas/OrganizationDataResult"
                }
              }
            }
          },
          "400": {
            "description": "A validation error occured.",
            "content": {
              "application/json": {
                "schema": {
                  "$ref": "#/components/schemas/ErrorResult"
                }
              }
            }
          },
          "404": {
            "description": "The TeamCloud instance was not found, or a User with the email address provided in the request body was not found.",
            "content": {
              "application/json": {
                "schema": {
                  "$ref": "#/components/schemas/ErrorResult"
                }
              }
            }
          },
          "409": {
            "description": "A User already exists with the email address provided in the request body.",
            "content": {
              "application/json": {
                "schema": {
                  "$ref": "#/components/schemas/ErrorResult"
                }
              }
            }
          },
          "401": {
            "description": "Unauthorized"
          },
          "403": {
            "description": "Forbidden"
          }
        }
      }
    },
    "/orgs/{organizationId}": {
      "get": {
        "tags": [
          "Organizations"
        ],
        "summary": "Gets an Organization.",
        "operationId": "GetOrganization",
        "parameters": [
          {
            "name": "org",
            "in": "path",
            "required": true,
            "schema": {
              "type": "string",
              "nullable": true
            }
          },
          {
            "name": "organizationId",
            "in": "path",
            "required": true,
            "schema": {
              "type": "string"
            }
          }
        ],
        "responses": {
          "200": {
            "description": "Returns an Organization.",
            "content": {
              "application/json": {
                "schema": {
                  "$ref": "#/components/schemas/OrganizationDataResult"
                }
              }
            }
          },
          "400": {
            "description": "A validation error occured.",
            "content": {
              "application/json": {
                "schema": {
                  "$ref": "#/components/schemas/ErrorResult"
                }
              }
            }
          },
          "404": {
            "description": "An Organization with the provided identifier was not found.",
            "content": {
              "application/json": {
                "schema": {
                  "$ref": "#/components/schemas/ErrorResult"
                }
              }
            }
          },
          "401": {
            "description": "Unauthorized"
          },
          "403": {
            "description": "Forbidden"
          }
        }
      },
      "delete": {
        "tags": [
          "Organizations"
        ],
        "summary": "Deletes an existing Organization.",
        "operationId": "DeleteOrganization",
        "parameters": [
          {
            "name": "organizationId",
            "in": "path",
            "required": true,
            "schema": {
              "type": "string",
              "nullable": true
            }
          }
        ],
        "responses": {
          "202": {
            "description": "Starts deleting the Organization. Returns a StatusResult object that can be used to track progress of the long-running operation.",
            "content": {
              "application/json": {
                "schema": {
                  "$ref": "#/components/schemas/StatusResult"
                }
              }
            }
          },
          "404": {
            "description": "An Organization with the identifier provided was not found.",
            "content": {
              "application/json": {
                "schema": {
                  "$ref": "#/components/schemas/ErrorResult"
                }
              }
            }
          },
          "401": {
            "description": "Unauthorized"
          },
          "403": {
            "description": "Forbidden"
          }
        }
      }
    },
    "/orgs/{organizationId}/users": {
      "get": {
        "tags": [
          "OrganizationUsers"
        ],
        "summary": "Gets all Users.",
        "operationId": "GetOrganizationUsers",
        "parameters": [
          {
            "name": "organizationId",
            "in": "path",
            "required": true,
            "schema": {
              "type": "string"
            }
          }
        ],
        "responses": {
          "200": {
            "description": "Returns all Users.",
            "content": {
              "application/json": {
                "schema": {
                  "$ref": "#/components/schemas/UserListDataResult"
                }
              }
            }
          },
          "400": {
            "description": "A validation error occured.",
            "content": {
              "application/json": {
                "schema": {
                  "$ref": "#/components/schemas/ErrorResult"
                }
              }
            }
          },
          "404": {
            "description": "The Organization was not found.",
            "content": {
              "application/json": {
                "schema": {
                  "$ref": "#/components/schemas/ErrorResult"
                }
              }
            }
          },
          "401": {
            "description": "Unauthorized"
          },
          "403": {
            "description": "Forbidden"
          }
        }
      },
      "post": {
        "tags": [
          "OrganizationUsers"
        ],
        "summary": "Creates a new User.",
        "operationId": "CreateOrganizationUser",
        "parameters": [
          {
            "name": "organizationId",
            "in": "path",
            "required": true,
            "schema": {
              "type": "string"
            }
          }
        ],
        "requestBody": {
          "content": {
            "application/json": {
              "schema": {
                "$ref": "#/components/schemas/UserDefinition"
              }
            }
          }
        },
        "responses": {
          "201": {
            "description": "The new Organization User was created.",
            "content": {
              "application/json": {
                "schema": {
                  "$ref": "#/components/schemas/UserDataResult"
                }
              }
            }
          },
          "400": {
            "description": "A validation error occured.",
            "content": {
              "application/json": {
                "schema": {
                  "$ref": "#/components/schemas/ErrorResult"
                }
              }
            }
          },
          "404": {
            "description": "The Organization was not found, or a User with the email address provided in the request body was not found.",
            "content": {
              "application/json": {
                "schema": {
                  "$ref": "#/components/schemas/ErrorResult"
                }
              }
            }
          },
          "409": {
            "description": "A User already exists with the email address provided in the request body.",
            "content": {
              "application/json": {
                "schema": {
                  "$ref": "#/components/schemas/ErrorResult"
                }
              }
            }
          },
          "401": {
            "description": "Unauthorized"
          },
          "403": {
            "description": "Forbidden"
          }
        }
      }
    },
    "/orgs/{organizationId}/users/{userId}": {
      "get": {
        "tags": [
          "OrganizationUsers"
        ],
        "summary": "Gets a User.",
        "operationId": "GetOrganizationUser",
        "parameters": [
          {
            "name": "userId",
            "in": "path",
            "required": true,
            "schema": {
              "type": "string",
              "nullable": true
            }
          },
          {
            "name": "organizationId",
            "in": "path",
            "required": true,
            "schema": {
              "type": "string"
            }
          }
        ],
        "responses": {
          "200": {
            "description": "Returns User.",
            "content": {
              "application/json": {
                "schema": {
                  "$ref": "#/components/schemas/UserDataResult"
                }
              }
            }
          },
          "400": {
            "description": "A validation error occured.",
            "content": {
              "application/json": {
                "schema": {
                  "$ref": "#/components/schemas/ErrorResult"
                }
              }
            }
          },
          "404": {
            "description": "A User with the provided identifier was not found.",
            "content": {
              "application/json": {
                "schema": {
                  "$ref": "#/components/schemas/ErrorResult"
                }
              }
            }
          },
          "401": {
            "description": "Unauthorized"
          },
          "403": {
            "description": "Forbidden"
          }
        }
      },
      "put": {
        "tags": [
          "OrganizationUsers"
        ],
        "summary": "Updates an existing User.",
        "operationId": "UpdateOrganizationUser",
        "parameters": [
          {
            "name": "userId",
            "in": "path",
            "required": true,
            "schema": {
              "type": "string",
              "nullable": true
            }
          },
          {
            "name": "organizationId",
            "in": "path",
            "required": true,
            "schema": {
              "type": "string"
            }
          }
        ],
        "requestBody": {
          "content": {
            "application/json": {
              "schema": {
                "$ref": "#/components/schemas/User"
              }
            }
          }
        },
        "responses": {
          "202": {
            "description": "Starts updating the User. Returns a StatusResult object that can be used to track progress of the long-running operation.",
            "content": {
              "application/json": {
                "schema": {
                  "$ref": "#/components/schemas/StatusResult"
                }
              }
            }
          },
          "400": {
            "description": "A validation error occured.",
            "content": {
              "application/json": {
                "schema": {
                  "$ref": "#/components/schemas/ErrorResult"
                }
              }
            }
          },
          "404": {
            "description": "A User with the ID provided in the request body was not found.",
            "content": {
              "application/json": {
                "schema": {
                  "$ref": "#/components/schemas/ErrorResult"
                }
              }
            }
          },
          "401": {
            "description": "Unauthorized"
          },
          "403": {
            "description": "Forbidden"
          }
        }
      },
      "delete": {
        "tags": [
          "OrganizationUsers"
        ],
        "summary": "Deletes an existing User.",
        "operationId": "DeleteOrganizationUser",
        "parameters": [
          {
            "name": "userId",
            "in": "path",
            "required": true,
            "schema": {
              "type": "string",
              "nullable": true
            }
          },
          {
            "name": "organizationId",
            "in": "path",
            "required": true,
            "schema": {
              "type": "string"
            }
          }
        ],
        "responses": {
          "202": {
            "description": "Starts deleting the User. Returns a StatusResult object that can be used to track progress of the long-running operation.",
            "content": {
              "application/json": {
                "schema": {
                  "$ref": "#/components/schemas/StatusResult"
                }
              }
            }
          },
          "404": {
            "description": "A User with the identifier provided was not found.",
            "content": {
              "application/json": {
                "schema": {
                  "$ref": "#/components/schemas/ErrorResult"
                }
              }
            }
          },
          "401": {
            "description": "Unauthorized"
          },
          "403": {
            "description": "Forbidden"
          }
        }
      }
    },
    "/orgs/{organizationId}/me": {
      "get": {
        "tags": [
          "OrganizationUsers"
        ],
        "summary": "Gets a User A User matching the current authenticated user.",
        "operationId": "GetOrganizationUserMe",
        "parameters": [
          {
            "name": "organizationId",
            "in": "path",
            "required": true,
            "schema": {
              "type": "string"
            }
          }
        ],
        "responses": {
          "200": {
            "description": "Returns User.",
            "content": {
              "application/json": {
                "schema": {
                  "$ref": "#/components/schemas/UserDataResult"
                }
              }
            }
          },
          "400": {
            "description": "A validation error occured.",
            "content": {
              "application/json": {
                "schema": {
                  "$ref": "#/components/schemas/ErrorResult"
                }
              }
            }
          },
          "404": {
            "description": "A User matching the current user was not found.",
            "content": {
              "application/json": {
                "schema": {
                  "$ref": "#/components/schemas/ErrorResult"
                }
              }
            }
          },
          "401": {
            "description": "Unauthorized"
          },
          "403": {
            "description": "Forbidden"
          }
        }
      },
      "put": {
        "tags": [
          "OrganizationUsers"
        ],
        "summary": "Updates an existing User.",
        "operationId": "UpdateOrganizationUserMe",
        "parameters": [
          {
            "name": "organizationId",
            "in": "path",
            "required": true,
            "schema": {
              "type": "string"
            }
          }
        ],
        "requestBody": {
          "content": {
            "application/json": {
              "schema": {
                "$ref": "#/components/schemas/User"
              }
            }
          }
        },
        "responses": {
          "202": {
            "description": "Starts updating the User. Returns a StatusResult object that can be used to track progress of the long-running operation.",
            "content": {
              "application/json": {
                "schema": {
                  "$ref": "#/components/schemas/StatusResult"
                }
              }
            }
          },
          "400": {
            "description": "A validation error occured.",
            "content": {
              "application/json": {
                "schema": {
                  "$ref": "#/components/schemas/ErrorResult"
                }
              }
            }
          },
          "404": {
            "description": "A User with the ID provided in the request body was not found.",
            "content": {
              "application/json": {
                "schema": {
                  "$ref": "#/components/schemas/ErrorResult"
                }
              }
            }
          },
          "401": {
            "description": "Unauthorized"
          },
          "403": {
            "description": "Forbidden"
          }
        }
      }
    },
    "/orgs/{organizationId}/projects": {
      "get": {
        "tags": [
          "Project"
        ],
        "summary": "Gets all Projects.",
        "operationId": "GetProjects",
        "parameters": [
          {
            "name": "organizationId",
            "in": "path",
            "required": true,
            "schema": {
              "type": "string"
            }
          }
        ],
        "responses": {
          "200": {
            "description": "Returns all Projects.",
            "content": {
              "application/json": {
                "schema": {
                  "$ref": "#/components/schemas/ProjectListDataResult"
                }
              }
            }
          },
          "400": {
            "description": "A validation error occured.",
            "content": {
              "application/json": {
                "schema": {
                  "$ref": "#/components/schemas/ErrorResult"
                }
              }
            }
          },
          "401": {
            "description": "Unauthorized"
          },
          "403": {
            "description": "Forbidden"
          }
        }
      },
      "post": {
        "tags": [
          "Project"
        ],
        "summary": "Creates a new Project.",
        "operationId": "CreateProject",
        "parameters": [
          {
            "name": "organizationId",
            "in": "path",
            "required": true,
            "schema": {
              "type": "string"
            }
          }
        ],
        "requestBody": {
          "content": {
            "application/json": {
              "schema": {
                "$ref": "#/components/schemas/ProjectDefinition"
              }
            }
          }
        },
        "responses": {
          "201": {
            "description": "The new Project was created.",
            "content": {
              "application/json": {
                "schema": {
                  "$ref": "#/components/schemas/ProjectDataResult"
                }
              }
            }
          },
          "202": {
            "description": "Started creating the new Project. Returns a StatusResult object that can be used to track progress of the long-running operation.",
            "content": {
              "application/json": {
                "schema": {
                  "$ref": "#/components/schemas/StatusResult"
                }
              }
            }
          },
          "400": {
            "description": "A validation error occured.",
            "content": {
              "application/json": {
                "schema": {
                  "$ref": "#/components/schemas/ErrorResult"
                }
              }
            }
          },
          "409": {
            "description": "A Project already exists with the name specified in the request body.",
            "content": {
              "application/json": {
                "schema": {
                  "$ref": "#/components/schemas/ErrorResult"
                }
              }
            }
          },
          "401": {
            "description": "Unauthorized"
          },
          "403": {
            "description": "Forbidden"
          }
        }
      }
    },
    "/orgs/{organizationId}/projects/{projectId}": {
      "get": {
        "tags": [
          "Project"
        ],
        "summary": "Gets a Project.",
        "operationId": "GetProject",
        "parameters": [
          {
            "name": "projectId",
            "in": "path",
            "required": true,
            "schema": {
              "type": "string",
              "nullable": true
            }
          },
          {
            "name": "organizationId",
            "in": "path",
            "required": true,
            "schema": {
              "type": "string"
            }
          }
        ],
        "responses": {
          "200": {
            "description": "Returns a Project.",
            "content": {
              "application/json": {
                "schema": {
                  "$ref": "#/components/schemas/ProjectDataResult"
                }
              }
            }
          },
          "400": {
            "description": "A validation error occured.",
            "content": {
              "application/json": {
                "schema": {
                  "$ref": "#/components/schemas/ErrorResult"
                }
              }
            }
          },
          "404": {
            "description": "A Project with the specified Name or ID was not found.",
            "content": {
              "application/json": {
                "schema": {
                  "$ref": "#/components/schemas/ErrorResult"
                }
              }
            }
          },
          "401": {
            "description": "Unauthorized"
          },
          "403": {
            "description": "Forbidden"
          }
        }
      },
      "delete": {
        "tags": [
          "Project"
        ],
        "summary": "Deletes a Project.",
        "operationId": "DeleteProject",
        "parameters": [
          {
            "name": "projectId",
            "in": "path",
            "required": true,
            "schema": {
              "type": "string",
              "nullable": true
            }
          },
          {
            "name": "organizationId",
            "in": "path",
            "required": true,
            "schema": {
              "type": "string"
            }
          }
        ],
        "responses": {
          "202": {
            "description": "Starts deleting the specified Project. Returns a StatusResult object that can be used to track progress of the long-running operation.",
            "content": {
              "application/json": {
                "schema": {
                  "$ref": "#/components/schemas/StatusResult"
                }
              }
            }
          },
          "400": {
            "description": "A validation error occured.",
            "content": {
              "application/json": {
                "schema": {
                  "$ref": "#/components/schemas/ErrorResult"
                }
              }
            }
          },
          "404": {
            "description": "A Project with the specified name or ID was not found.",
            "content": {
              "application/json": {
                "schema": {
                  "$ref": "#/components/schemas/ErrorResult"
                }
              }
            }
          },
          "401": {
            "description": "Unauthorized"
          },
          "403": {
            "description": "Forbidden"
          }
        }
      }
    },
    "/orgs/{organizationId}/projects/{projectId}/tags": {
      "get": {
        "tags": [
          "ProjectTags"
        ],
        "summary": "Gets all Tags for a Project.",
        "operationId": "GetProjectTags",
        "parameters": [
          {
            "name": "organizationId",
            "in": "path",
            "required": true,
            "schema": {
              "type": "string"
            }
          },
          {
            "name": "projectId",
            "in": "path",
            "required": true,
            "schema": {
              "type": "string"
            }
          }
        ],
        "responses": {
          "200": {
            "description": "Returns all Project Tags",
            "content": {
              "application/json": {
                "schema": {
                  "$ref": "#/components/schemas/StringStringDictionaryDataResult"
                }
              }
            }
          },
          "400": {
            "description": "A validation error occured.",
            "content": {
              "application/json": {
                "schema": {
                  "$ref": "#/components/schemas/ErrorResult"
                }
              }
            }
          },
          "404": {
            "description": "A Project with the provided projectId was not found.",
            "content": {
              "application/json": {
                "schema": {
                  "$ref": "#/components/schemas/ErrorResult"
                }
              }
            }
          },
          "401": {
            "description": "Unauthorized"
          },
          "403": {
            "description": "Forbidden"
          }
        }
      },
      "post": {
        "tags": [
          "ProjectTags"
        ],
        "summary": "Creates a new Project Tag.",
        "operationId": "CreateProjectTag",
        "parameters": [
          {
            "name": "organizationId",
            "in": "path",
            "required": true,
            "schema": {
              "type": "string"
            }
          },
          {
            "name": "projectId",
            "in": "path",
            "required": true,
            "schema": {
              "type": "string"
            }
          }
        ],
        "requestBody": {
          "content": {
            "application/json": {
              "schema": {
                "type": "object",
                "additionalProperties": {
                  "type": "string"
                },
                "nullable": true
              }
            }
          }
        },
        "responses": {
          "202": {
            "description": "Starts creating the new Project Tag. Returns a StatusResult object that can be used to track progress of the long-running operation.",
            "content": {
              "application/json": {
                "schema": {
                  "$ref": "#/components/schemas/StatusResult"
                }
              }
            }
          },
          "400": {
            "description": "A validation error occured.",
            "content": {
              "application/json": {
                "schema": {
                  "$ref": "#/components/schemas/ErrorResult"
                }
              }
            }
          },
          "404": {
            "description": "A Project with the provided projectId was not found.",
            "content": {
              "application/json": {
                "schema": {
                  "$ref": "#/components/schemas/ErrorResult"
                }
              }
            }
          },
          "409": {
            "description": "A Project Tag already exists with the key provided in the request body.",
            "content": {
              "application/json": {
                "schema": {
                  "$ref": "#/components/schemas/ErrorResult"
                }
              }
            }
          },
          "401": {
            "description": "Unauthorized"
          },
          "403": {
            "description": "Forbidden"
          }
        }
      },
      "put": {
        "tags": [
          "ProjectTags"
        ],
        "summary": "Updates an existing Project Tag.",
        "operationId": "UpdateProjectTag",
        "parameters": [
          {
            "name": "organizationId",
            "in": "path",
            "required": true,
            "schema": {
              "type": "string"
            }
          },
          {
            "name": "projectId",
            "in": "path",
            "required": true,
            "schema": {
              "type": "string"
            }
          }
        ],
        "requestBody": {
          "content": {
            "application/json": {
              "schema": {
                "type": "object",
                "additionalProperties": {
                  "type": "string"
                },
                "nullable": true
              }
            }
          }
        },
        "responses": {
          "202": {
            "description": "Starts updating the Project Tag. Returns a StatusResult object that can be used to track progress of the long-running operation.",
            "content": {
              "application/json": {
                "schema": {
                  "$ref": "#/components/schemas/StatusResult"
                }
              }
            }
          },
          "400": {
            "description": "A validation error occured.",
            "content": {
              "application/json": {
                "schema": {
                  "$ref": "#/components/schemas/ErrorResult"
                }
              }
            }
          },
          "404": {
            "description": "A Project with the provided projectId was not found, or a Tag with the key provided in the request body was not found.",
            "content": {
              "application/json": {
                "schema": {
                  "$ref": "#/components/schemas/ErrorResult"
                }
              }
            }
          },
          "401": {
            "description": "Unauthorized"
          },
          "403": {
            "description": "Forbidden"
          }
        }
      }
    },
    "/orgs/{organizationId}/projects/{projectId}/tags/{tagKey}": {
      "get": {
        "tags": [
          "ProjectTags"
        ],
        "summary": "Gets a Project Tag by Key.",
        "operationId": "GetProjectTagByKey",
        "parameters": [
          {
            "name": "tagKey",
            "in": "path",
            "required": true,
            "schema": {
              "type": "string",
              "nullable": true
            }
          },
          {
            "name": "organizationId",
            "in": "path",
            "required": true,
            "schema": {
              "type": "string"
            }
          },
          {
            "name": "projectId",
            "in": "path",
            "required": true,
            "schema": {
              "type": "string"
            }
          }
        ],
        "responses": {
          "200": {
            "description": "Returns Project Tag",
            "content": {
              "application/json": {
                "schema": {
                  "$ref": "#/components/schemas/StringStringDictionaryDataResult"
                }
              }
            }
          },
          "400": {
            "description": "A validation error occured.",
            "content": {
              "application/json": {
                "schema": {
                  "$ref": "#/components/schemas/ErrorResult"
                }
              }
            }
          },
          "404": {
            "description": "A Project with the provided projectId was not found, or a Tag with the provided key was not found.",
            "content": {
              "application/json": {
                "schema": {
                  "$ref": "#/components/schemas/ErrorResult"
                }
              }
            }
          },
          "401": {
            "description": "Unauthorized"
          },
          "403": {
            "description": "Forbidden"
          }
        }
      },
      "delete": {
        "tags": [
          "ProjectTags"
        ],
        "summary": "Deletes an existing Project Tag.",
        "operationId": "DeleteProjectTag",
        "parameters": [
          {
            "name": "tagKey",
            "in": "path",
            "required": true,
            "schema": {
              "type": "string",
              "nullable": true
            }
          },
          {
            "name": "organizationId",
            "in": "path",
            "required": true,
            "schema": {
              "type": "string"
            }
          },
          {
            "name": "projectId",
            "in": "path",
            "required": true,
            "schema": {
              "type": "string"
            }
          }
        ],
        "responses": {
          "202": {
            "description": "Starts deleting the Project Tag. Returns a StatusResult object that can be used to track progress of the long-running operation.",
            "content": {
              "application/json": {
                "schema": {
                  "$ref": "#/components/schemas/StatusResult"
                }
              }
            }
          },
          "400": {
            "description": "A validation error occured.",
            "content": {
              "application/json": {
                "schema": {
                  "$ref": "#/components/schemas/ErrorResult"
                }
              }
            }
          },
          "404": {
            "description": "A Project with the provided projectId was not found, or a Tag with the provided key was not found.",
            "content": {
              "application/json": {
                "schema": {
                  "$ref": "#/components/schemas/ErrorResult"
                }
              }
            }
          },
          "401": {
            "description": "Unauthorized"
          },
          "403": {
            "description": "Forbidden"
          }
        }
      }
    },
    "/orgs/{organizationId}/templates": {
      "get": {
        "tags": [
          "ProjectTemplates"
        ],
        "summary": "Gets all Project Templates.",
        "operationId": "GetProjectTemplates",
        "parameters": [
          {
            "name": "organizationId",
            "in": "path",
            "required": true,
            "schema": {
              "type": "string"
            }
          }
        ],
        "responses": {
          "200": {
            "description": "Returns all Project Templates.",
            "content": {
              "application/json": {
                "schema": {
                  "$ref": "#/components/schemas/ProjectTemplateListDataResult"
                }
              }
            }
          },
          "400": {
            "description": "A validation error occured.",
            "content": {
              "application/json": {
                "schema": {
                  "$ref": "#/components/schemas/ErrorResult"
                }
              }
            }
          },
          "401": {
            "description": "Unauthorized"
          },
          "403": {
            "description": "Forbidden"
          }
        }
      },
      "post": {
        "tags": [
          "ProjectTemplates"
        ],
        "summary": "Creates a new Project Template.",
        "operationId": "CreateProjectTemplate",
        "parameters": [
          {
            "name": "organizationId",
            "in": "path",
            "required": true,
            "schema": {
              "type": "string"
            }
          }
        ],
        "requestBody": {
          "content": {
            "application/json": {
              "schema": {
                "$ref": "#/components/schemas/ProjectTemplateDefinition"
              }
            }
          }
        },
        "responses": {
          "201": {
            "description": "The new Project Template was created.",
            "content": {
              "application/json": {
                "schema": {
                  "$ref": "#/components/schemas/ProjectTemplateDataResult"
                }
              }
            }
          },
          "400": {
            "description": "A validation error occured.",
            "content": {
              "application/json": {
                "schema": {
                  "$ref": "#/components/schemas/ErrorResult"
                }
              }
            }
          },
          "409": {
            "description": "A Project Template already exists with the ID provided in the request body.",
            "content": {
              "application/json": {
                "schema": {
                  "$ref": "#/components/schemas/ErrorResult"
                }
              }
            }
          },
          "401": {
            "description": "Unauthorized"
          },
          "403": {
            "description": "Forbidden"
          }
        }
      }
    },
    "/orgs/{organizationId}/templates/{projectTemplateId}": {
      "get": {
        "tags": [
          "ProjectTemplates"
        ],
        "summary": "Gets a Project Template.",
        "operationId": "GetProjectTemplate",
        "parameters": [
          {
            "name": "projectTemplateId",
            "in": "path",
            "required": true,
            "schema": {
              "type": "string",
              "nullable": true
            }
          },
          {
            "name": "organizationId",
            "in": "path",
            "required": true,
            "schema": {
              "type": "string"
            }
          }
        ],
        "responses": {
          "200": {
            "description": "Returns a ProjectTemplate.",
            "content": {
              "application/json": {
                "schema": {
                  "$ref": "#/components/schemas/ProjectTemplateDataResult"
                }
              }
            }
          },
          "400": {
            "description": "A validation error occured.",
            "content": {
              "application/json": {
                "schema": {
                  "$ref": "#/components/schemas/ErrorResult"
                }
              }
            }
          },
          "404": {
            "description": "A ProjectTemplate with the projectTemplateId provided was not found.",
            "content": {
              "application/json": {
                "schema": {
                  "$ref": "#/components/schemas/ErrorResult"
                }
              }
            }
          },
          "401": {
            "description": "Unauthorized"
          },
          "403": {
            "description": "Forbidden"
          }
        }
      },
      "put": {
        "tags": [
          "ProjectTemplates"
        ],
        "summary": "Updates an existing Project Template.",
        "operationId": "UpdateProjectTemplate",
        "parameters": [
          {
            "name": "projectTemplateId",
            "in": "path",
            "required": true,
            "schema": {
              "type": "string",
              "nullable": true
            }
          },
          {
            "name": "organizationId",
            "in": "path",
            "required": true,
            "schema": {
              "type": "string"
            }
          }
        ],
        "requestBody": {
          "content": {
            "application/json": {
              "schema": {
                "$ref": "#/components/schemas/ProjectTemplate"
              }
            }
          }
        },
        "responses": {
          "200": {
            "description": "The ProjectTemplate was updated.",
            "content": {
              "application/json": {
                "schema": {
                  "$ref": "#/components/schemas/ProjectTemplateDataResult"
                }
              }
            }
          },
          "400": {
            "description": "A validation error occured.",
            "content": {
              "application/json": {
                "schema": {
                  "$ref": "#/components/schemas/ErrorResult"
                }
              }
            }
          },
          "404": {
            "description": "A Project Template with the ID provided in the request body could not be found.",
            "content": {
              "application/json": {
                "schema": {
                  "$ref": "#/components/schemas/ErrorResult"
                }
              }
            }
          },
          "401": {
            "description": "Unauthorized"
          },
          "403": {
            "description": "Forbidden"
          }
        }
      },
      "delete": {
        "tags": [
          "ProjectTemplates"
        ],
        "summary": "Deletes a Project Template.",
        "operationId": "DeleteProjectTemplate",
        "parameters": [
          {
            "name": "projectTemplateId",
            "in": "path",
            "required": true,
            "schema": {
              "type": "string",
              "nullable": true
            }
          },
          {
            "name": "organizationId",
            "in": "path",
            "required": true,
            "schema": {
              "type": "string"
            }
          }
        ],
        "responses": {
          "204": {
            "description": "The ProjectTemplate was deleted.",
            "content": {
              "application/json": {
                "schema": {
                  "$ref": "#/components/schemas/ProjectTemplateDataResult"
                }
              }
            }
          },
          "400": {
            "description": "A validation error occured.",
            "content": {
              "application/json": {
                "schema": {
                  "$ref": "#/components/schemas/ErrorResult"
                }
              }
            }
          },
          "404": {
            "description": "A ProjectTemplate with the projectTemplateId provided was not found.",
            "content": {
              "application/json": {
                "schema": {
                  "$ref": "#/components/schemas/ErrorResult"
                }
              }
            }
          },
          "401": {
            "description": "Unauthorized"
          },
          "403": {
            "description": "Forbidden"
          }
        }
      }
    },
    "/orgs/{organizationId}/projects/{projectId}/users": {
      "get": {
        "tags": [
          "ProjectUsers"
        ],
        "summary": "Gets all Users for a Project.",
        "operationId": "GetProjectUsers",
        "parameters": [
          {
            "name": "organizationId",
            "in": "path",
            "required": true,
            "schema": {
              "type": "string"
            }
          },
          {
            "name": "projectId",
            "in": "path",
            "required": true,
            "schema": {
              "type": "string"
            }
          }
        ],
        "responses": {
          "200": {
            "description": "Returns all Project Users",
            "content": {
              "application/json": {
                "schema": {
                  "$ref": "#/components/schemas/UserListDataResult"
                }
              }
            }
          },
          "400": {
            "description": "A validation error occured.",
            "content": {
              "application/json": {
                "schema": {
                  "$ref": "#/components/schemas/ErrorResult"
                }
              }
            }
          },
          "404": {
            "description": "A Project with the provided projectId was not found.",
            "content": {
              "application/json": {
                "schema": {
                  "$ref": "#/components/schemas/ErrorResult"
                }
              }
            }
          },
          "401": {
            "description": "Unauthorized"
          },
          "403": {
            "description": "Forbidden"
          }
        }
      },
      "post": {
        "tags": [
          "ProjectUsers"
        ],
        "summary": "Creates a new Project User",
        "operationId": "CreateProjectUser",
        "parameters": [
          {
            "name": "organizationId",
            "in": "path",
            "required": true,
            "schema": {
              "type": "string"
            }
          },
          {
            "name": "projectId",
            "in": "path",
            "required": true,
            "schema": {
              "type": "string"
            }
          }
        ],
        "requestBody": {
          "content": {
            "application/json": {
              "schema": {
                "$ref": "#/components/schemas/UserDefinition"
              }
            }
          }
        },
        "responses": {
          "201": {
            "description": "The new Project User was created.",
            "content": {
              "application/json": {
                "schema": {
                  "$ref": "#/components/schemas/UserDataResult"
                }
              }
            }
          },
          "202": {
            "description": "Starts creating the new Project User. Returns a StatusResult object that can be used to track progress of the long-running operation.",
            "content": {
              "application/json": {
                "schema": {
                  "$ref": "#/components/schemas/StatusResult"
                }
              }
            }
          },
          "400": {
            "description": "A validation error occured.",
            "content": {
              "application/json": {
                "schema": {
                  "$ref": "#/components/schemas/ErrorResult"
                }
              }
            }
          },
          "404": {
            "description": "A Project with the provided projectId was not found, or a User with the email address provided in the request body was not found.",
            "content": {
              "application/json": {
                "schema": {
                  "$ref": "#/components/schemas/ErrorResult"
                }
              }
            }
          },
          "409": {
            "description": "A Project User already exists with the email address provided in the request body.",
            "content": {
              "application/json": {
                "schema": {
                  "$ref": "#/components/schemas/ErrorResult"
                }
              }
            }
          },
          "401": {
            "description": "Unauthorized"
          },
          "403": {
            "description": "Forbidden"
          }
        }
      }
    },
    "/orgs/{organizationId}/projects/{projectId}/users/{userId}": {
      "get": {
        "tags": [
          "ProjectUsers"
        ],
        "summary": "Gets a Project User by ID or email address.",
        "operationId": "GetProjectUser",
        "parameters": [
          {
            "name": "userId",
            "in": "path",
            "required": true,
            "schema": {
              "type": "string",
              "nullable": true
            }
          },
          {
            "name": "organizationId",
            "in": "path",
            "required": true,
            "schema": {
              "type": "string"
            }
          },
          {
            "name": "projectId",
            "in": "path",
            "required": true,
            "schema": {
              "type": "string"
            }
          }
        ],
        "responses": {
          "200": {
            "description": "Returns Project User",
            "content": {
              "application/json": {
                "schema": {
                  "$ref": "#/components/schemas/UserDataResult"
                }
              }
            }
          },
          "400": {
            "description": "A validation error occured.",
            "content": {
              "application/json": {
                "schema": {
                  "$ref": "#/components/schemas/ErrorResult"
                }
              }
            }
          },
          "404": {
            "description": "A Project with the provided projectId was not found, or a User with the provided identifier was not found.",
            "content": {
              "application/json": {
                "schema": {
                  "$ref": "#/components/schemas/ErrorResult"
                }
              }
            }
          },
          "401": {
            "description": "Unauthorized"
          },
          "403": {
            "description": "Forbidden"
          }
        }
      },
      "put": {
        "tags": [
          "ProjectUsers"
        ],
        "summary": "Updates an existing Project User.",
        "operationId": "UpdateProjectUser",
        "parameters": [
          {
            "name": "userId",
            "in": "path",
            "required": true,
            "schema": {
              "type": "string",
              "nullable": true
            }
          },
          {
            "name": "organizationId",
            "in": "path",
            "required": true,
            "schema": {
              "type": "string"
            }
          },
          {
            "name": "projectId",
            "in": "path",
            "required": true,
            "schema": {
              "type": "string"
            }
          }
        ],
        "requestBody": {
          "content": {
            "application/json": {
              "schema": {
                "$ref": "#/components/schemas/User"
              }
            }
          }
        },
        "responses": {
          "200": {
            "description": "The Project User was updated.",
            "content": {
              "application/json": {
                "schema": {
                  "$ref": "#/components/schemas/UserDataResult"
                }
              }
            }
          },
          "202": {
            "description": "Starts updating the Project UserProject. Returns a StatusResult object that can be used to track progress of the long-running operation.",
            "content": {
              "application/json": {
                "schema": {
                  "$ref": "#/components/schemas/StatusResult"
                }
              }
            }
          },
          "400": {
            "description": "A validation error occured.",
            "content": {
              "application/json": {
                "schema": {
                  "$ref": "#/components/schemas/ErrorResult"
                }
              }
            }
          },
          "404": {
            "description": "A Project with the provided projectId was not found, or a User with the ID provided in the request body was not found.",
            "content": {
              "application/json": {
                "schema": {
                  "$ref": "#/components/schemas/ErrorResult"
                }
              }
            }
          },
          "401": {
            "description": "Unauthorized"
          },
          "403": {
            "description": "Forbidden"
          }
        }
      },
      "delete": {
        "tags": [
          "ProjectUsers"
        ],
        "summary": "Deletes an existing Project User.",
        "operationId": "DeleteProjectUser",
        "parameters": [
          {
            "name": "userId",
            "in": "path",
            "required": true,
            "schema": {
              "type": "string",
              "nullable": true
            }
          },
          {
            "name": "organizationId",
            "in": "path",
            "required": true,
            "schema": {
              "type": "string"
            }
          },
          {
            "name": "projectId",
            "in": "path",
            "required": true,
            "schema": {
              "type": "string"
            }
          }
        ],
        "responses": {
          "202": {
            "description": "Starts deleting the Project User. Returns a StatusResult object that can be used to track progress of the long-running operation.",
            "content": {
              "application/json": {
                "schema": {
                  "$ref": "#/components/schemas/StatusResult"
                }
              }
            }
          },
          "400": {
            "description": "A validation error occured.",
            "content": {
              "application/json": {
                "schema": {
                  "$ref": "#/components/schemas/ErrorResult"
                }
              }
            }
          },
          "404": {
            "description": "A Project with the provided projectId was not found, or a User with the provided identifier was not found.",
            "content": {
              "application/json": {
                "schema": {
                  "$ref": "#/components/schemas/ErrorResult"
                }
              }
            }
          },
          "401": {
            "description": "Unauthorized"
          },
          "403": {
            "description": "Forbidden"
          }
        }
      }
    },
    "/orgs/{organizationId}/projects/{projectId}/users/me": {
      "get": {
        "tags": [
          "ProjectUsers"
        ],
        "summary": "Gets a Project User for the calling user.",
        "operationId": "GetProjectUserMe",
        "parameters": [
          {
            "name": "organizationId",
            "in": "path",
            "required": true,
            "schema": {
              "type": "string"
            }
          },
          {
            "name": "projectId",
            "in": "path",
            "required": true,
            "schema": {
              "type": "string"
            }
          }
        ],
        "responses": {
          "200": {
            "description": "Returns Project User",
            "content": {
              "application/json": {
                "schema": {
                  "$ref": "#/components/schemas/UserDataResult"
                }
              }
            }
          },
          "400": {
            "description": "A validation error occured.",
            "content": {
              "application/json": {
                "schema": {
                  "$ref": "#/components/schemas/ErrorResult"
                }
              }
            }
          },
          "404": {
            "description": "A Project with the provided projectId was not found, or a User matching the current user was not found.",
            "content": {
              "application/json": {
                "schema": {
                  "$ref": "#/components/schemas/ErrorResult"
                }
              }
            }
          },
          "401": {
            "description": "Unauthorized"
          },
          "403": {
            "description": "Forbidden"
          }
        }
      },
      "put": {
        "tags": [
          "ProjectUsers"
        ],
        "summary": "Updates an existing Project User.",
        "operationId": "UpdateProjectUserMe",
        "parameters": [
          {
            "name": "organizationId",
            "in": "path",
            "required": true,
            "schema": {
              "type": "string"
            }
          },
          {
            "name": "projectId",
            "in": "path",
            "required": true,
            "schema": {
              "type": "string"
            }
          }
        ],
        "requestBody": {
          "content": {
            "application/json": {
              "schema": {
                "$ref": "#/components/schemas/User"
              }
            }
          }
        },
        "responses": {
          "200": {
            "description": "The Project User was updated.",
            "content": {
              "application/json": {
                "schema": {
                  "$ref": "#/components/schemas/UserDataResult"
                }
              }
            }
          },
          "202": {
            "description": "Starts updating the Project User. Returns a StatusResult object that can be used to track progress of the long-running operation.",
            "content": {
              "application/json": {
                "schema": {
                  "$ref": "#/components/schemas/StatusResult"
                }
              }
            }
          },
          "400": {
            "description": "A validation error occured.",
            "content": {
              "application/json": {
                "schema": {
                  "$ref": "#/components/schemas/ErrorResult"
                }
              }
            }
          },
          "404": {
            "description": "A Project with the provided projectId was not found, or a User matching the current user was not found.",
            "content": {
              "application/json": {
                "schema": {
                  "$ref": "#/components/schemas/ErrorResult"
                }
              }
            }
          },
          "401": {
            "description": "Unauthorized"
          },
          "403": {
            "description": "Forbidden"
          }
        }
      }
    },
    "/orgs/{organizationId}/status/{trackingId}": {
      "get": {
        "tags": [
          "Status"
        ],
        "summary": "Gets the status of a long-running operation.",
        "operationId": "GetStatus",
        "parameters": [
          {
            "name": "trackingId",
            "in": "path",
            "required": true,
            "schema": {
              "type": "string",
              "format": "uuid"
            }
          },
          {
            "name": "organizationId",
            "in": "path",
            "required": true,
            "schema": {
              "type": "string"
            }
          }
        ],
        "responses": {
          "200": {
            "description": "The long-running operation completed.",
            "content": {
              "application/json": {
                "schema": {
                  "$ref": "#/components/schemas/StatusResult"
                }
              }
            }
          },
          "202": {
            "description": "The long-running operation is running. Returns a StatusResult object that can be used to track progress of the long-running operation.",
            "content": {
              "application/json": {
                "schema": {
                  "$ref": "#/components/schemas/StatusResult"
                }
              }
            }
          },
          "302": {
            "description": "The long-running operation completed.",
            "content": {
              "application/json": {
                "schema": {
                  "$ref": "#/components/schemas/StatusResult"
                }
              }
            }
          },
          "400": {
            "description": "A validation error occured.",
            "content": {
              "application/json": {
                "schema": {
                  "$ref": "#/components/schemas/ErrorResult"
                }
              }
            }
          },
          "404": {
            "description": "The long-running operation with the trackingId provided was not found.",
            "content": {
              "application/json": {
                "schema": {
                  "$ref": "#/components/schemas/ErrorResult"
                }
              }
            }
          },
          "401": {
            "description": "Unauthorized"
          },
          "403": {
            "description": "Forbidden"
          }
        }
      }
    },
    "/orgs/{organizationId}/projects/{projectId}/status/{trackingId}": {
      "get": {
        "tags": [
          "Status"
        ],
        "summary": "Gets the status of a long-running operation.",
        "operationId": "GetProjectStatus",
        "parameters": [
          {
            "name": "projectId",
            "in": "path",
            "required": true,
            "schema": {
              "type": "string",
              "nullable": true
            }
          },
          {
            "name": "trackingId",
            "in": "path",
            "required": true,
            "schema": {
              "type": "string",
              "format": "uuid"
            }
          },
          {
            "name": "organizationId",
            "in": "path",
            "required": true,
            "schema": {
              "type": "string"
            }
          }
        ],
        "responses": {
          "200": {
            "description": "The long-running operation completed.",
            "content": {
              "application/json": {
                "schema": {
                  "$ref": "#/components/schemas/StatusResult"
                }
              }
            }
          },
          "202": {
            "description": "The long-running operation is running. Returns a StatusResult object that can be used to track progress of the long-running operation.",
            "content": {
              "application/json": {
                "schema": {
                  "$ref": "#/components/schemas/StatusResult"
                }
              }
            }
          },
          "302": {
            "description": "The long-running operation completed.",
            "content": {
              "application/json": {
                "schema": {
                  "$ref": "#/components/schemas/StatusResult"
                }
              }
            }
          },
          "400": {
            "description": "A validation error occured.",
            "content": {
              "application/json": {
                "schema": {
                  "$ref": "#/components/schemas/ErrorResult"
                }
              }
            }
          },
          "404": {
            "description": "The long-running operation with the trackingId provided was not found.",
            "content": {
              "application/json": {
                "schema": {
                  "$ref": "#/components/schemas/ErrorResult"
                }
              }
            }
          },
          "401": {
            "description": "Unauthorized"
          },
          "403": {
            "description": "Forbidden"
          }
        }
      }
    },
    "/orgs/{organizationId}/users/{userId}/projects": {
      "get": {
        "tags": [
          "UserProjects"
        ],
        "summary": "Gets all Projects for a User.",
        "operationId": "GetUserProjects",
        "parameters": [
          {
            "name": "organizationId",
            "in": "path",
            "required": true,
            "schema": {
              "type": "string"
            }
          },
          {
            "name": "userId",
            "in": "path",
            "required": true,
            "schema": {
              "type": "string"
            }
          }
        ],
        "responses": {
          "200": {
            "description": "Returns all User Projects",
            "content": {
              "application/json": {
                "schema": {
                  "$ref": "#/components/schemas/ProjectListDataResult"
                }
              }
            }
          },
          "400": {
            "description": "A validation error occured.",
            "content": {
              "application/json": {
                "schema": {
                  "$ref": "#/components/schemas/ErrorResult"
                }
              }
            }
          },
          "404": {
            "description": "A User with the provided userId was not found.",
            "content": {
              "application/json": {
                "schema": {
                  "$ref": "#/components/schemas/ErrorResult"
                }
              }
            }
          },
          "401": {
            "description": "Unauthorized"
          },
          "403": {
            "description": "Forbidden"
          }
        }
      }
    },
    "/orgs/{organizationId}/me/projects": {
      "get": {
        "tags": [
          "UserProjects"
        ],
        "summary": "Gets all Projects for a User.",
        "operationId": "GetUserProjectsMe",
        "parameters": [
          {
            "name": "organizationId",
            "in": "path",
            "required": true,
            "schema": {
              "type": "string"
            }
          }
        ],
        "responses": {
          "200": {
            "description": "Returns all User Projects",
            "content": {
              "application/json": {
                "schema": {
                  "$ref": "#/components/schemas/ProjectListDataResult"
                }
              }
            }
          },
          "400": {
            "description": "A validation error occured.",
            "content": {
              "application/json": {
                "schema": {
                  "$ref": "#/components/schemas/ErrorResult"
                }
              }
            }
          },
          "404": {
            "description": "A User with the provided userId was not found.",
            "content": {
              "application/json": {
                "schema": {
                  "$ref": "#/components/schemas/ErrorResult"
                }
              }
            }
          },
          "401": {
            "description": "Unauthorized"
          },
          "403": {
            "description": "Forbidden"
          }
        }
      }
    }
  },
  "components": {
    "schemas": {
      "Component": {
        "required": [
          "creator",
          "id",
          "organization",
          "projectId",
          "provider",
          "slug",
          "templateId",
          "type"
        ],
        "type": "object",
        "properties": {
          "href": {
            "type": "string",
            "nullable": true
          },
          "organization": {
            "type": "string"
          },
          "templateId": {
            "type": "string"
          },
          "projectId": {
            "type": "string"
          },
          "provider": {
            "type": "string"
          },
          "creator": {
            "type": "string"
          },
          "displayName": {
            "type": "string",
            "nullable": true
          },
          "description": {
            "type": "string",
            "nullable": true
          },
          "inputJson": {
            "type": "string",
            "nullable": true
          },
          "valueJson": {
            "type": "string",
            "nullable": true
          },
          "type": {
            "enum": [
              "Custom",
              "AzureResource",
              "Environment",
              "GitRepository"
            ],
            "type": "string"
          },
          "resourceId": {
            "type": "string",
            "nullable": true
          },
          "resourceState": {
            "enum": [
              "Pending",
              "Initializing",
              "Provisioning",
              "Succeeded",
              "Failed"
            ],
            "type": "string"
          },
          "deploymentScopeId": {
            "type": "string",
            "nullable": true
          },
          "identityId": {
            "type": "string",
            "nullable": true
          },
          "storageId": {
            "type": "string",
            "nullable": true
          },
          "slug": {
            "type": "string",
            "readOnly": true
          },
          "id": {
            "type": "string"
          }
        },
        "additionalProperties": false
      },
      "ComponentListDataResult": {
        "type": "object",
        "properties": {
          "code": {
            "type": "integer",
            "format": "int32"
          },
          "status": {
            "type": "string",
            "nullable": true
          },
          "data": {
            "type": "array",
            "items": {
              "$ref": "#/components/schemas/Component"
            },
            "nullable": true,
            "readOnly": true
          },
          "location": {
            "type": "string",
            "nullable": true
          }
        },
        "additionalProperties": false
      },
      "ValidationError": {
        "type": "object",
        "properties": {
          "field": {
            "type": "string",
            "nullable": true
          },
          "message": {
            "type": "string",
            "nullable": true
          }
        },
        "additionalProperties": false
      },
      "ResultError": {
        "type": "object",
        "properties": {
          "code": {
            "enum": [
              "Unknown",
              "Failed",
              "Conflict",
              "NotFound",
              "ServerError",
              "ValidationError",
              "Unauthorized",
              "Forbidden"
            ],
            "type": "string"
          },
          "message": {
            "type": "string",
            "nullable": true
          },
          "errors": {
            "type": "array",
            "items": {
              "$ref": "#/components/schemas/ValidationError"
            },
            "nullable": true
          }
        },
        "additionalProperties": false
      },
      "ErrorResult": {
        "type": "object",
        "properties": {
          "code": {
            "type": "integer",
            "format": "int32"
          },
          "status": {
            "type": "string",
            "nullable": true
          },
          "errors": {
            "type": "array",
            "items": {
              "$ref": "#/components/schemas/ResultError"
            },
            "nullable": true
          }
        },
        "additionalProperties": false
      },
      "ComponentDefinition": {
        "required": [
          "displayName",
          "templateId"
        ],
        "type": "object",
        "properties": {
          "templateId": {
            "type": "string"
          },
          "displayName": {
            "type": "string"
          },
          "inputJson": {
            "type": "string",
            "nullable": true
          },
          "deploymentScopeId": {
            "type": "string",
            "nullable": true
          }
        },
        "additionalProperties": false
      },
      "ComponentDataResult": {
        "type": "object",
        "properties": {
          "code": {
            "type": "integer",
            "format": "int32"
          },
          "status": {
            "type": "string",
            "nullable": true
          },
          "data": {
            "$ref": "#/components/schemas/Component"
          },
          "location": {
            "type": "string",
            "nullable": true
          }
        },
        "additionalProperties": false
      },
      "StatusResult": {
        "type": "object",
        "properties": {
          "code": {
            "type": "integer",
            "format": "int32"
          },
          "status": {
            "type": "string",
            "nullable": true
          },
          "state": {
            "type": "string",
            "nullable": true,
            "readOnly": true
          },
          "stateMessage": {
            "type": "string",
            "nullable": true
          },
          "location": {
            "type": "string",
            "nullable": true
          },
          "errors": {
            "type": "array",
            "items": {
              "$ref": "#/components/schemas/ResultError"
            },
            "nullable": true
          },
          "_trackingId": {
            "type": "string",
            "nullable": true
          }
        },
        "additionalProperties": false
      },
      "ComponentTask": {
        "required": [
          "componentId",
          "id",
          "projectId"
        ],
        "type": "object",
        "properties": {
          "componentId": {
            "type": "string"
          },
          "projectId": {
            "type": "string"
          },
          "storageId": {
            "type": "string",
            "nullable": true
          },
          "requestedBy": {
            "type": "string",
            "nullable": true
          },
          "type": {
            "enum": [
              0,
              1,
              2
            ],
            "type": "integer",
            "format": "int32"
          },
          "typeName": {
            "type": "string",
            "nullable": true
          },
          "created": {
            "type": "string",
            "format": "date-time"
          },
          "started": {
            "type": "string",
            "format": "date-time",
            "nullable": true
          },
          "finished": {
            "type": "string",
            "format": "date-time",
            "nullable": true
          },
          "inputJson": {
            "type": "string",
            "nullable": true
          },
          "output": {
            "type": "string",
            "nullable": true
          },
          "resourceId": {
            "type": "string",
            "nullable": true
          },
          "resourceState": {
            "enum": [
              "Pending",
              "Initializing",
              "Provisioning",
              "Succeeded",
              "Failed"
            ],
            "type": "string"
          },
          "exitCode": {
            "type": "integer",
            "format": "int32",
            "nullable": true
          },
          "id": {
            "type": "string"
          }
        },
        "additionalProperties": false
      },
      "ComponentTaskListDataResult": {
        "type": "object",
        "properties": {
          "code": {
            "type": "integer",
            "format": "int32"
          },
          "status": {
            "type": "string",
            "nullable": true
          },
          "data": {
            "type": "array",
            "items": {
              "$ref": "#/components/schemas/ComponentTask"
            },
            "nullable": true,
            "readOnly": true
          },
          "location": {
            "type": "string",
            "nullable": true
          }
        },
        "additionalProperties": false
      },
      "ComponentTaskDefinition": {
        "required": [
          "taskId"
        ],
        "type": "object",
        "properties": {
          "taskId": {
            "type": "string"
          },
          "inputJson": {
            "type": "string",
            "nullable": true
          }
        },
        "additionalProperties": false
      },
      "ComponentTaskDataResult": {
        "type": "object",
        "properties": {
          "code": {
            "type": "integer",
            "format": "int32"
          },
          "status": {
            "type": "string",
            "nullable": true
          },
          "data": {
            "$ref": "#/components/schemas/ComponentTask"
          },
          "location": {
            "type": "string",
            "nullable": true
          }
        },
        "additionalProperties": false
      },
      "RepositoryReference": {
        "required": [
          "provider",
          "type",
          "url"
        ],
        "type": "object",
        "properties": {
          "url": {
            "type": "string"
          },
          "token": {
            "type": "string",
            "nullable": true
          },
          "version": {
            "type": "string",
            "nullable": true
          },
          "baselUrl": {
            "type": "string",
            "nullable": true
          },
          "mountUrl": {
            "type": "string",
            "nullable": true
          },
          "ref": {
            "type": "string",
            "nullable": true
          },
          "provider": {
            "enum": [
              "Unknown",
              "GitHub",
              "DevOps"
            ],
            "type": "string"
          },
          "type": {
            "enum": [
              "Unknown",
              "Tag",
              "Branch",
              "Hash"
            ],
            "type": "string"
          },
          "organization": {
            "type": "string",
            "nullable": true
          },
          "repository": {
            "type": "string",
            "nullable": true
          },
          "project": {
            "type": "string",
            "nullable": true
          }
        },
        "additionalProperties": false
      },
      "ComponentTaskTemplate": {
        "required": [
          "type"
        ],
        "type": "object",
        "properties": {
          "id": {
            "type": "string",
            "nullable": true
          },
          "displayName": {
            "type": "string",
            "nullable": true
          },
          "description": {
            "type": "string",
            "nullable": true
          },
          "inputJsonSchema": {
            "type": "string",
            "nullable": true
          },
          "type": {
            "enum": [
              0,
              1,
              2
            ],
            "type": "integer",
            "format": "int32"
          },
          "typeName": {
            "type": "string",
            "nullable": true
          }
        },
        "additionalProperties": false
      },
      "ComponentTemplate": {
        "required": [
          "id",
          "organization",
          "parentId",
          "repository",
          "type"
        ],
        "type": "object",
        "properties": {
          "organization": {
            "type": "string"
          },
          "parentId": {
            "type": "string"
          },
          "provider": {
            "type": "string",
            "nullable": true
          },
          "displayName": {
            "type": "string",
            "nullable": true
          },
          "description": {
            "type": "string",
            "nullable": true
          },
          "repository": {
            "$ref": "#/components/schemas/RepositoryReference"
          },
          "inputJsonSchema": {
            "type": "string",
            "nullable": true
          },
          "tasks": {
            "type": "array",
            "items": {
              "$ref": "#/components/schemas/ComponentTaskTemplate"
            },
            "nullable": true
          },
          "type": {
            "enum": [
              "Custom",
              "AzureResource",
              "Environment",
              "GitRepository"
            ],
            "type": "string"
          },
          "folder": {
            "type": "string",
            "nullable": true
          },
          "id": {
            "type": "string"
          }
        },
        "additionalProperties": false
      },
      "ComponentTemplateListDataResult": {
        "type": "object",
        "properties": {
          "code": {
            "type": "integer",
            "format": "int32"
          },
          "status": {
            "type": "string",
            "nullable": true
          },
          "data": {
            "type": "array",
            "items": {
              "$ref": "#/components/schemas/ComponentTemplate"
            },
            "nullable": true,
            "readOnly": true
          },
          "location": {
            "type": "string",
            "nullable": true
          }
        },
        "additionalProperties": false
      },
      "ComponentTemplateDataResult": {
        "type": "object",
        "properties": {
          "code": {
            "type": "integer",
            "format": "int32"
          },
          "status": {
            "type": "string",
            "nullable": true
          },
          "data": {
            "$ref": "#/components/schemas/ComponentTemplate"
          },
          "location": {
            "type": "string",
            "nullable": true
          }
        },
        "additionalProperties": false
      },
      "DeploymentScope": {
        "required": [
          "displayName",
          "id",
          "isDefault",
          "organization",
          "slug"
        ],
        "type": "object",
        "properties": {
          "organization": {
            "type": "string"
          },
          "slug": {
            "type": "string",
            "readOnly": true
          },
          "displayName": {
            "type": "string"
          },
          "isDefault": {
            "type": "boolean"
          },
          "managementGroupId": {
            "type": "string",
            "nullable": true
          },
          "subscriptionIds": {
            "type": "array",
            "items": {
              "type": "string",
              "format": "uuid"
            },
            "nullable": true
          },
          "id": {
            "type": "string"
          }
        },
        "additionalProperties": false
      },
      "DeploymentScopeListDataResult": {
        "type": "object",
        "properties": {
          "code": {
            "type": "integer",
            "format": "int32"
          },
          "status": {
            "type": "string",
            "nullable": true
          },
          "data": {
            "type": "array",
            "items": {
              "$ref": "#/components/schemas/DeploymentScope"
            },
            "nullable": true,
            "readOnly": true
          },
          "location": {
            "type": "string",
            "nullable": true
          }
        },
        "additionalProperties": false
      },
      "DeploymentScopeDefinition": {
        "required": [
          "displayName"
        ],
        "type": "object",
        "properties": {
          "slug": {
            "type": "string",
            "nullable": true,
            "readOnly": true
          },
          "displayName": {
            "type": "string"
          },
          "isDefault": {
            "type": "boolean"
          },
          "managementGroupId": {
            "type": "string",
            "nullable": true
          },
          "subscriptionIds": {
            "type": "array",
            "items": {
              "type": "string",
              "format": "uuid"
            },
            "nullable": true
          }
        },
        "additionalProperties": false
      },
      "DeploymentScopeDataResult": {
        "type": "object",
        "properties": {
          "code": {
            "type": "integer",
            "format": "int32"
          },
          "status": {
            "type": "string",
            "nullable": true
          },
          "data": {
            "$ref": "#/components/schemas/DeploymentScope"
          },
          "location": {
            "type": "string",
            "nullable": true
          }
        },
        "additionalProperties": false
      },
      "Organization": {
        "required": [
          "displayName",
          "id",
          "location",
          "slug",
          "subscriptionId",
          "tenant"
        ],
        "type": "object",
        "properties": {
          "tenant": {
            "type": "string"
          },
          "slug": {
            "type": "string",
            "readOnly": true
          },
          "displayName": {
            "type": "string"
          },
          "subscriptionId": {
            "type": "string"
          },
          "location": {
            "type": "string"
          },
          "tags": {
            "type": "object",
            "additionalProperties": {
              "type": "string"
            },
            "nullable": true
          },
          "resourceId": {
            "type": "string",
            "nullable": true
          },
          "resourceState": {
            "enum": [
              "Pending",
              "Initializing",
              "Provisioning",
              "Succeeded",
              "Failed"
            ],
            "type": "string"
          },
<<<<<<< HEAD
          "deploymentScopeId": {
            "type": "string",
            "nullable": true
          },
          "identityId": {
            "type": "string",
            "nullable": true
          },
          "storageId": {
            "type": "string",
            "nullable": true
          },
          "slug": {
            "type": "string",
            "readOnly": true
          },
=======
>>>>>>> 5534f31c
          "id": {
            "type": "string"
          }
        },
        "additionalProperties": false
      },
      "OrganizationListDataResult": {
        "type": "object",
        "properties": {
          "code": {
            "type": "integer",
            "format": "int32"
          },
          "status": {
            "type": "string",
            "nullable": true
          },
          "data": {
            "type": "array",
            "items": {
              "$ref": "#/components/schemas/Organization"
            },
            "nullable": true,
            "readOnly": true
          },
          "location": {
            "type": "string",
            "nullable": true
          }
        },
        "additionalProperties": false
      },
      "OrganizationDefinition": {
        "required": [
          "displayName",
          "location",
          "subscriptionId"
        ],
        "type": "object",
        "properties": {
          "slug": {
            "type": "string",
            "nullable": true,
            "readOnly": true
          },
          "displayName": {
            "type": "string"
          },
          "subscriptionId": {
            "type": "string"
          },
          "location": {
            "type": "string"
          }
        },
        "additionalProperties": false
      },
      "OrganizationDataResult": {
        "type": "object",
        "properties": {
          "code": {
            "type": "integer",
            "format": "int32"
          },
          "status": {
            "type": "string",
            "nullable": true
          },
          "data": {
            "$ref": "#/components/schemas/Organization"
          },
          "location": {
            "type": "string",
            "nullable": true
          }
        },
        "additionalProperties": false
      },
      "ProjectMembership": {
        "required": [
          "projectId",
          "role"
        ],
        "type": "object",
        "properties": {
          "projectId": {
            "type": "string"
          },
          "role": {
            "enum": [
              "None",
              "Member",
              "Admin",
              "Owner"
            ],
            "type": "string"
          },
          "properties": {
            "type": "object",
            "additionalProperties": {
              "type": "string"
            },
            "nullable": true
          }
        },
        "additionalProperties": false
      },
      "User": {
        "required": [
          "id",
          "organization",
          "role",
          "userType"
        ],
        "type": "object",
        "properties": {
          "organization": {
            "type": "string"
          },
          "userType": {
            "enum": [
              "User",
              "System",
              "Provider",
              "Application"
            ],
            "type": "string"
          },
          "role": {
            "enum": [
              "None",
              "Member",
              "Admin",
              "Owner"
            ],
            "type": "string"
          },
          "projectMemberships": {
            "type": "array",
            "items": {
              "$ref": "#/components/schemas/ProjectMembership"
            },
            "nullable": true
          },
          "properties": {
            "type": "object",
            "additionalProperties": {
              "type": "string"
            },
            "nullable": true
          },
          "id": {
            "type": "string"
          }
        },
        "additionalProperties": false
      },
      "UserListDataResult": {
        "type": "object",
        "properties": {
          "code": {
            "type": "integer",
            "format": "int32"
          },
          "status": {
            "type": "string",
            "nullable": true
          },
          "data": {
            "type": "array",
            "items": {
              "$ref": "#/components/schemas/User"
            },
            "nullable": true,
            "readOnly": true
          },
          "location": {
            "type": "string",
            "nullable": true
          }
        },
        "additionalProperties": false
      },
      "UserDefinition": {
        "required": [
          "identifier",
          "role"
        ],
        "type": "object",
        "properties": {
          "identifier": {
            "type": "string"
          },
          "role": {
            "type": "string"
          },
          "properties": {
            "type": "object",
            "additionalProperties": {
              "type": "string"
            },
            "nullable": true
          }
        },
        "additionalProperties": false
      },
      "UserDataResult": {
        "type": "object",
        "properties": {
          "code": {
            "type": "integer",
            "format": "int32"
          },
          "status": {
            "type": "string",
            "nullable": true
          },
          "data": {
            "$ref": "#/components/schemas/User"
          },
          "location": {
            "type": "string",
            "nullable": true
          }
        },
        "additionalProperties": false
      },
      "Project": {
        "required": [
          "displayName",
          "id",
          "organization",
          "slug",
          "template"
        ],
        "type": "object",
        "properties": {
          "organization": {
            "type": "string"
          },
          "slug": {
            "type": "string",
            "readOnly": true
          },
<<<<<<< HEAD
          "storageId": {
            "type": "string",
            "nullable": true
          },
          "type": {
            "enum": [
              "Create",
              "Delete",
              "Custom"
            ],
            "type": "string"
          },
          "typeName": {
            "type": "string",
            "nullable": true
=======
          "displayName": {
            "type": "string"
>>>>>>> 5534f31c
          },
          "template": {
            "type": "string"
          },
          "templateInput": {
            "type": "string",
            "nullable": true
          },
          "users": {
            "type": "array",
            "items": {
              "$ref": "#/components/schemas/User"
            },
            "nullable": true
          },
          "tags": {
            "type": "object",
            "additionalProperties": {
              "type": "string"
            },
            "nullable": true
          },
          "resourceId": {
            "type": "string",
            "nullable": true
          },
          "resourceState": {
            "enum": [
              "Pending",
              "Initializing",
              "Provisioning",
              "Succeeded",
              "Failed"
            ],
            "type": "string"
          },
          "id": {
            "type": "string"
          }
        },
        "additionalProperties": false
      },
      "ProjectListDataResult": {
        "type": "object",
        "properties": {
          "code": {
            "type": "integer",
            "format": "int32"
          },
          "status": {
            "type": "string",
            "nullable": true
          },
          "data": {
            "type": "array",
            "items": {
              "$ref": "#/components/schemas/Project"
            },
            "nullable": true,
            "readOnly": true
          },
          "location": {
            "type": "string",
            "nullable": true
          }
        },
        "additionalProperties": false
      },
      "ProjectDefinition": {
        "required": [
          "displayName",
          "template",
          "templateInput"
        ],
        "type": "object",
        "properties": {
          "slug": {
            "type": "string",
            "nullable": true,
            "readOnly": true
          },
          "displayName": {
            "type": "string"
          },
          "template": {
            "type": "string"
          },
          "templateInput": {
            "type": "string"
          },
          "users": {
            "type": "array",
            "items": {
              "$ref": "#/components/schemas/UserDefinition"
            },
            "nullable": true
          }
        },
        "additionalProperties": false
      },
      "ProjectDataResult": {
        "type": "object",
        "properties": {
          "code": {
            "type": "integer",
            "format": "int32"
          },
          "status": {
            "type": "string",
            "nullable": true
          },
          "data": {
            "$ref": "#/components/schemas/Project"
          },
          "location": {
            "type": "string",
            "nullable": true
          }
        },
        "additionalProperties": false
      },
      "StringStringDictionaryDataResult": {
        "type": "object",
        "properties": {
          "code": {
            "type": "integer",
            "format": "int32"
          },
          "status": {
            "type": "string",
            "nullable": true
          },
          "data": {
            "type": "object",
            "additionalProperties": {
              "type": "string"
            },
            "nullable": true,
            "readOnly": true
          },
          "location": {
            "type": "string",
            "nullable": true
          }
        },
        "additionalProperties": false
      },
      "ProjectTemplate": {
        "required": [
          "displayName",
          "id",
          "isDefault",
          "organization",
          "repository",
          "slug"
        ],
        "type": "object",
        "properties": {
          "organization": {
            "type": "string"
          },
          "slug": {
            "type": "string",
            "readOnly": true
          },
          "name": {
            "type": "string",
            "nullable": true
          },
          "displayName": {
            "type": "string"
          },
          "components": {
            "type": "array",
            "items": {
              "type": "string"
            },
            "nullable": true
          },
          "repository": {
            "$ref": "#/components/schemas/RepositoryReference"
          },
          "description": {
            "type": "string",
            "nullable": true
          },
          "isDefault": {
            "type": "boolean"
          },
          "inputJsonSchema": {
            "type": "string",
            "nullable": true
          },
          "id": {
            "type": "string"
          }
        },
        "additionalProperties": false
      },
      "ProjectTemplateListDataResult": {
        "type": "object",
        "properties": {
          "code": {
            "type": "integer",
            "format": "int32"
          },
          "status": {
            "type": "string",
            "nullable": true
          },
          "data": {
            "type": "array",
            "items": {
              "$ref": "#/components/schemas/ProjectTemplate"
            },
            "nullable": true,
            "readOnly": true
          },
          "location": {
            "type": "string",
            "nullable": true
          }
        },
        "additionalProperties": false
      },
      "RepositoryDefinition": {
        "required": [
          "url"
        ],
        "type": "object",
        "properties": {
          "url": {
            "type": "string"
          },
          "token": {
            "type": "string",
            "nullable": true
          },
          "version": {
            "type": "string",
            "nullable": true
          }
        },
        "additionalProperties": false
      },
      "ProjectTemplateDefinition": {
        "required": [
          "displayName",
          "repository"
        ],
        "type": "object",
        "properties": {
          "displayName": {
            "type": "string"
          },
          "repository": {
            "$ref": "#/components/schemas/RepositoryDefinition"
          }
        },
        "additionalProperties": false
      },
      "ProjectTemplateDataResult": {
        "type": "object",
        "properties": {
          "code": {
            "type": "integer",
            "format": "int32"
          },
          "status": {
            "type": "string",
            "nullable": true
          },
          "data": {
            "$ref": "#/components/schemas/ProjectTemplate"
          },
          "location": {
            "type": "string",
            "nullable": true
          }
        },
        "additionalProperties": false
      }
    },
    "securitySchemes": {
      "oauth2": {
        "type": "oauth2",
        "flows": {
          "authorizationCode": {
            "authorizationUrl": "https://login.microsoftonline.com//oauth2/v2.0/authorize",
            "tokenUrl": "https://login.microsoftonline.com//oauth2/v2.0/token",
            "scopes": {
              "openid": "Sign you in",
              "http://TeamCloud.aztcclitestsix/user_impersonation": "Access the TeamCloud API"
            }
          }
        }
      }
    }
  },
  "security": [
    {
      "oauth2": [
        "openid",
        "http://TeamCloud.aztcclitestsix/user_impersonation"
      ]
    }
  ]
}<|MERGE_RESOLUTION|>--- conflicted
+++ resolved
@@ -4278,25 +4278,6 @@
             ],
             "type": "string"
           },
-<<<<<<< HEAD
-          "deploymentScopeId": {
-            "type": "string",
-            "nullable": true
-          },
-          "identityId": {
-            "type": "string",
-            "nullable": true
-          },
-          "storageId": {
-            "type": "string",
-            "nullable": true
-          },
-          "slug": {
-            "type": "string",
-            "readOnly": true
-          },
-=======
->>>>>>> 5534f31c
           "id": {
             "type": "string"
           }
@@ -4541,26 +4522,8 @@
             "type": "string",
             "readOnly": true
           },
-<<<<<<< HEAD
-          "storageId": {
-            "type": "string",
-            "nullable": true
-          },
-          "type": {
-            "enum": [
-              "Create",
-              "Delete",
-              "Custom"
-            ],
-            "type": "string"
-          },
-          "typeName": {
-            "type": "string",
-            "nullable": true
-=======
           "displayName": {
             "type": "string"
->>>>>>> 5534f31c
           },
           "template": {
             "type": "string"
