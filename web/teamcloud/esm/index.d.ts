import * as coreHttp from '@azure/core-http';

export declare interface Component {
    href?: string | null;
    organization: string;
    templateId: string;
    projectId: string;
    creator: string;
    displayName?: string | null;
    description?: string | null;
    inputJson?: string | null;
    valueJson?: string | null;
    type: ComponentType;
    resourceId?: string | null;
    resourceState?: ComponentResourceState;
    deploymentScopeId?: string | null;
    identityId?: string | null;
    deleted?: Date | null;
    ttl?: number | null;
    slug: string;
    id: string;
}

export declare interface ComponentDataResult {
    code?: number;
    status?: string | null;
    data?: Component;
    location?: string | null;
}

export declare interface ComponentDefinition {
    templateId: string;
    displayName: string;
    inputJson?: string | null;
    deploymentScopeId?: string | null;
}

export declare interface ComponentListDataResult {
    code?: number;
    status?: string | null;
    /** NOTE: This property will not be serialized. It can only be populated by the server. */
    readonly data?: Component[] | null;
    location?: string | null;
}

/**
 * Defines values for ComponentResourceState. \
 * {@link KnownComponentResourceState} can be used interchangeably with ComponentResourceState,
 *  this enum contains the known values that the service supports.
 * ### Know values supported by the service
 * **Pending** \
 * **Initializing** \
 * **Provisioning** \
 * **Succeeded** \
 * **Failed**
 */
export declare type ComponentResourceState = string;

export declare interface ComponentTask {
    organization: string;
    componentId: string;
    projectId: string;
    requestedBy?: string | null;
<<<<<<< HEAD
=======
    scheduleId?: string | null;
>>>>>>> 66705b8a
    type?: ComponentTaskType;
    typeName?: string | null;
    created?: Date;
    started?: Date | null;
    finished?: Date | null;
    inputJson?: string | null;
    output?: string | null;
    resourceId?: string | null;
    resourceState?: ComponentTaskResourceState;
    exitCode?: number | null;
    id: string;
}

export declare interface ComponentTaskDataResult {
    code?: number;
    status?: string | null;
    data?: ComponentTask;
    location?: string | null;
}

export declare interface ComponentTaskDefinition {
    taskId: string;
    inputJson?: string | null;
}

export declare interface ComponentTaskListDataResult {
    code?: number;
    status?: string | null;
    /** NOTE: This property will not be serialized. It can only be populated by the server. */
    readonly data?: ComponentTask[] | null;
    location?: string | null;
}

export declare interface ComponentTaskReference {
    componentId?: string | null;
    componentTaskTemplateId?: string | null;
    inputJson?: string | null;
}

/**
 * Defines values for ComponentTaskResourceState. \
 * {@link KnownComponentTaskResourceState} can be used interchangeably with ComponentTaskResourceState,
 *  this enum contains the known values that the service supports.
 * ### Know values supported by the service
 * **Pending** \
 * **Initializing** \
 * **Provisioning** \
 * **Succeeded** \
 * **Failed**
 */
export declare type ComponentTaskResourceState = string;

export declare interface ComponentTaskRunner {
    id?: string | null;
    /** Dictionary of <string> */
    with?: {
        [propertyName: string]: string;
    } | null;
}

export declare interface ComponentTaskTemplate {
    id?: string | null;
    displayName?: string | null;
    description?: string | null;
    inputJsonSchema?: string | null;
<<<<<<< HEAD
    type?: ComponentTaskTemplateType;
=======
    type: ComponentTaskTemplateType;
>>>>>>> 66705b8a
    /** NOTE: This property will not be serialized. It can only be populated by the server. */
    readonly typeName?: string | null;
}

/**
 * Defines values for ComponentTaskTemplateType. \
 * {@link KnownComponentTaskTemplateType} can be used interchangeably with ComponentTaskTemplateType,
 *  this enum contains the known values that the service supports.
 * ### Know values supported by the service
<<<<<<< HEAD
 * **Custom** \
 * **Create** \
 * **Delete**
=======
 * **Create** \
 * **Delete** \
 * **Custom**
>>>>>>> 66705b8a
 */
export declare type ComponentTaskTemplateType = string;

/**
 * Defines values for ComponentTaskType. \
 * {@link KnownComponentTaskType} can be used interchangeably with ComponentTaskType,
 *  this enum contains the known values that the service supports.
 * ### Know values supported by the service
<<<<<<< HEAD
 * **Custom** \
 * **Create** \
 * **Delete**
=======
 * **Create** \
 * **Delete** \
 * **Custom**
>>>>>>> 66705b8a
 */
export declare type ComponentTaskType = string;

export declare interface ComponentTemplate {
    organization: string;
    parentId: string;
    displayName?: string | null;
    description?: string | null;
    repository: RepositoryReference;
    permissions?: ComponentTemplatePermissions | null;
    inputJsonSchema?: string | null;
    tasks?: ComponentTaskTemplate[] | null;
    taskRunner?: ComponentTaskRunner;
    type: ComponentTemplateType;
    folder?: string | null;
    /** Any object */
    configuration?: any | null;
    id: string;
}

export declare interface ComponentTemplateDataResult {
    code?: number;
    status?: string | null;
    data?: ComponentTemplate;
    location?: string | null;
}

export declare interface ComponentTemplateListDataResult {
    code?: number;
    status?: string | null;
    /** NOTE: This property will not be serialized. It can only be populated by the server. */
    readonly data?: ComponentTemplate[] | null;
    location?: string | null;
}

export declare interface ComponentTemplatePermissions {
    none?: string[];
    member?: string[];
    admin?: string[];
    owner?: string[];
}

/**
 * Defines values for ComponentTemplateType. \
 * {@link KnownComponentTemplateType} can be used interchangeably with ComponentTemplateType,
 *  this enum contains the known values that the service supports.
 * ### Know values supported by the service
 * **Environment** \
 * **Repository**
 */
export declare type ComponentTemplateType = string;

/**
 * Defines values for ComponentType. \
 * {@link KnownComponentType} can be used interchangeably with ComponentType,
 *  this enum contains the known values that the service supports.
 * ### Know values supported by the service
 * **Environment** \
 * **Repository**
 */
export declare type ComponentType = string;

export declare interface DeploymentScope {
    organization: string;
    displayName: string;
    slug: string;
    isDefault: boolean;
    type: DeploymentScopeType;
    managementGroupId?: string | null;
    subscriptionIds?: string[] | null;
    authorizable?: boolean;
    authorized?: boolean;
    authorizeUrl?: string | null;
    id: string;
}

export declare interface DeploymentScopeDataResult {
    code?: number;
    status?: string | null;
    data?: DeploymentScope;
    location?: string | null;
}

export declare interface DeploymentScopeDefinition {
    displayName: string;
    type: DeploymentScopeDefinitionType;
    /** NOTE: This property will not be serialized. It can only be populated by the server. */
    readonly slug?: string | null;
    isDefault?: boolean;
    managementGroupId?: string | null;
    subscriptionIds?: string[] | null;
}

/**
 * Defines values for DeploymentScopeDefinitionType. \
 * {@link KnownDeploymentScopeDefinitionType} can be used interchangeably with DeploymentScopeDefinitionType,
 *  this enum contains the known values that the service supports.
 * ### Know values supported by the service
 * **AzureResourceManager** \
 * **AzureDevOps** \
 * **GitHub**
 */
export declare type DeploymentScopeDefinitionType = string;

export declare interface DeploymentScopeListDataResult {
    code?: number;
    status?: string | null;
    /** NOTE: This property will not be serialized. It can only be populated by the server. */
    readonly data?: DeploymentScope[] | null;
    location?: string | null;
}

<<<<<<< HEAD
/**
 * Defines values for DeploymentScopeType. \
 * {@link KnownDeploymentScopeType} can be used interchangeably with DeploymentScopeType,
 *  this enum contains the known values that the service supports.
 * ### Know values supported by the service
 * **AzureResourceManager** \
 * **AzureDevOps** \
 * **GitHub**
 */
export declare type DeploymentScopeType = string;

=======
>>>>>>> 66705b8a
export declare interface ErrorResult {
    code?: number;
    status?: string | null;
    errors?: ResultError[] | null;
}

/** Known values of {@link ComponentResourceState} that the service accepts. */
export declare const enum KnownComponentResourceState {
    Pending = "Pending",
    Initializing = "Initializing",
    Provisioning = "Provisioning",
    Succeeded = "Succeeded",
    Failed = "Failed"
}

/** Known values of {@link ComponentTaskResourceState} that the service accepts. */
export declare const enum KnownComponentTaskResourceState {
    Pending = "Pending",
    Initializing = "Initializing",
    Provisioning = "Provisioning",
    Succeeded = "Succeeded",
    Failed = "Failed"
}

/** Known values of {@link ComponentTaskTemplateType} that the service accepts. */
export declare const enum KnownComponentTaskTemplateType {
<<<<<<< HEAD
    Custom = "Custom",
    Create = "Create",
    Delete = "Delete"
=======
    Create = "Create",
    Delete = "Delete",
    Custom = "Custom"
>>>>>>> 66705b8a
}

/** Known values of {@link ComponentTaskType} that the service accepts. */
export declare const enum KnownComponentTaskType {
<<<<<<< HEAD
    Custom = "Custom",
    Create = "Create",
    Delete = "Delete"
=======
    Create = "Create",
    Delete = "Delete",
    Custom = "Custom"
>>>>>>> 66705b8a
}

/** Known values of {@link ComponentTemplateType} that the service accepts. */
export declare const enum KnownComponentTemplateType {
    Environment = "Environment",
    Repository = "Repository"
}

/** Known values of {@link ComponentType} that the service accepts. */
export declare const enum KnownComponentType {
    Environment = "Environment",
    Repository = "Repository"
}

<<<<<<< HEAD
/** Known values of {@link DeploymentScopeDefinitionType} that the service accepts. */
export declare const enum KnownDeploymentScopeDefinitionType {
    AzureResourceManager = "AzureResourceManager",
    AzureDevOps = "AzureDevOps",
    GitHub = "GitHub"
}

/** Known values of {@link DeploymentScopeType} that the service accepts. */
export declare const enum KnownDeploymentScopeType {
    AzureResourceManager = "AzureResourceManager",
    AzureDevOps = "AzureDevOps",
    GitHub = "GitHub"
}

=======
>>>>>>> 66705b8a
/** Known values of {@link OrganizationResourceState} that the service accepts. */
export declare const enum KnownOrganizationResourceState {
    Pending = "Pending",
    Initializing = "Initializing",
    Provisioning = "Provisioning",
    Succeeded = "Succeeded",
    Failed = "Failed"
}

/** Known values of {@link ProjectMembershipRole} that the service accepts. */
export declare const enum KnownProjectMembershipRole {
    None = "None",
    Member = "Member",
    Admin = "Admin",
    Owner = "Owner"
}

/** Known values of {@link ProjectResourceState} that the service accepts. */
export declare const enum KnownProjectResourceState {
    Pending = "Pending",
    Initializing = "Initializing",
    Provisioning = "Provisioning",
    Succeeded = "Succeeded",
    Failed = "Failed"
}

/** Known values of {@link RepositoryReferenceProvider} that the service accepts. */
export declare const enum KnownRepositoryReferenceProvider {
    Unknown = "Unknown",
    GitHub = "GitHub",
    DevOps = "DevOps"
}

/** Known values of {@link RepositoryReferenceType} that the service accepts. */
export declare const enum KnownRepositoryReferenceType {
    Unknown = "Unknown",
    Tag = "Tag",
    Branch = "Branch",
    Hash = "Hash"
}

/** Known values of {@link ResultErrorCode} that the service accepts. */
export declare const enum KnownResultErrorCode {
    Unknown = "Unknown",
    Failed = "Failed",
    Conflict = "Conflict",
    NotFound = "NotFound",
    ServerError = "ServerError",
    ValidationError = "ValidationError",
    Unauthorized = "Unauthorized",
    Forbidden = "Forbidden"
}

/** Known values of {@link ScheduleDaysOfWeekItem} that the service accepts. */
export declare const enum KnownScheduleDaysOfWeekItem {
    Sunday = "Sunday",
    Monday = "Monday",
    Tuesday = "Tuesday",
    Wednesday = "Wednesday",
    Thursday = "Thursday",
    Friday = "Friday",
    Saturday = "Saturday"
}

/** Known values of {@link ScheduleDefinitionDaysOfWeekItem} that the service accepts. */
export declare const enum KnownScheduleDefinitionDaysOfWeekItem {
    Sunday = "Sunday",
    Monday = "Monday",
    Tuesday = "Tuesday",
    Wednesday = "Wednesday",
    Thursday = "Thursday",
    Friday = "Friday",
    Saturday = "Saturday"
}

/** Known values of {@link UserRole} that the service accepts. */
export declare const enum KnownUserRole {
    None = "None",
    Member = "Member",
    Admin = "Admin",
    Owner = "Owner"
}

/** Known values of {@link UserType} that the service accepts. */
export declare const enum KnownUserType {
    User = "User",
    System = "System",
    Provider = "Provider",
    Application = "Application"
}

export declare interface Organization {
    tenant: string;
    slug: string;
    displayName: string;
    subscriptionId: string;
    location: string;
    /** Dictionary of <string> */
    tags?: {
        [propertyName: string]: string;
    } | null;
    resourceId?: string | null;
    resourceState?: OrganizationResourceState;
    galleryId?: string | null;
    registryId?: string | null;
    storageId?: string | null;
    id: string;
}

export declare interface OrganizationDataResult {
    code?: number;
    status?: string | null;
    data?: Organization;
    location?: string | null;
}

export declare interface OrganizationDefinition {
    /** NOTE: This property will not be serialized. It can only be populated by the server. */
    readonly slug?: string | null;
    displayName: string;
    subscriptionId: string;
    location: string;
}

export declare interface OrganizationListDataResult {
    code?: number;
    status?: string | null;
    /** NOTE: This property will not be serialized. It can only be populated by the server. */
    readonly data?: Organization[] | null;
    location?: string | null;
}

/**
 * Defines values for OrganizationResourceState. \
 * {@link KnownOrganizationResourceState} can be used interchangeably with OrganizationResourceState,
 *  this enum contains the known values that the service supports.
 * ### Know values supported by the service
 * **Pending** \
 * **Initializing** \
 * **Provisioning** \
 * **Succeeded** \
 * **Failed**
 */
export declare type OrganizationResourceState = string;

export declare interface Project {
    organization: string;
    slug: string;
    displayName: string;
    template: string;
    templateInput?: string | null;
    users?: User[] | null;
    /** Dictionary of <string> */
    tags?: {
        [propertyName: string]: string;
    } | null;
    resourceId?: string | null;
    resourceState?: ProjectResourceState;
    vaultId?: string | null;
    storageId?: string | null;
    id: string;
}

export declare interface ProjectDataResult {
    code?: number;
    status?: string | null;
    data?: Project;
    location?: string | null;
}

export declare interface ProjectDefinition {
    /** NOTE: This property will not be serialized. It can only be populated by the server. */
    readonly slug?: string | null;
    displayName: string;
    template: string;
    templateInput: string;
    users?: UserDefinition[] | null;
}

export declare interface ProjectIdentity {
    projectId: string;
    organization: string;
    displayName: string;
    deploymentScopeId: string;
    tenantId?: string;
    clientId?: string;
    clientSecret?: string | null;
    redirectUrls?: string[] | null;
    objectId?: string;
    id: string;
}

export declare interface ProjectIdentityDataResult {
    code?: number;
    status?: string | null;
    data?: ProjectIdentity;
    location?: string | null;
}

export declare interface ProjectIdentityDefinition {
    displayName: string;
    deploymentScopeId: string;
}

export declare interface ProjectIdentityListDataResult {
    code?: number;
    status?: string | null;
    /** NOTE: This property will not be serialized. It can only be populated by the server. */
    readonly data?: ProjectIdentity[] | null;
    location?: string | null;
}

export declare interface ProjectListDataResult {
    code?: number;
    status?: string | null;
    /** NOTE: This property will not be serialized. It can only be populated by the server. */
    readonly data?: Project[] | null;
    location?: string | null;
}

export declare interface ProjectMembership {
    projectId: string;
    role: ProjectMembershipRole;
    /** Dictionary of <string> */
    properties?: {
        [propertyName: string]: string;
    } | null;
}

/**
 * Defines values for ProjectMembershipRole. \
 * {@link KnownProjectMembershipRole} can be used interchangeably with ProjectMembershipRole,
 *  this enum contains the known values that the service supports.
 * ### Know values supported by the service
 * **None** \
 * **Member** \
 * **Admin** \
 * **Owner**
 */
export declare type ProjectMembershipRole = string;

/**
 * Defines values for ProjectResourceState. \
 * {@link KnownProjectResourceState} can be used interchangeably with ProjectResourceState,
 *  this enum contains the known values that the service supports.
 * ### Know values supported by the service
 * **Pending** \
 * **Initializing** \
 * **Provisioning** \
 * **Succeeded** \
 * **Failed**
 */
export declare type ProjectResourceState = string;

export declare interface ProjectTemplate {
    organization: string;
    slug: string;
    name?: string | null;
    displayName: string;
    components?: string[] | null;
    repository: RepositoryReference;
    description?: string | null;
    isDefault: boolean;
    inputJsonSchema?: string | null;
    id: string;
}

export declare interface ProjectTemplateDataResult {
    code?: number;
    status?: string | null;
    data?: ProjectTemplate;
    location?: string | null;
}

export declare interface ProjectTemplateDefinition {
    displayName: string;
    repository: RepositoryDefinition;
}

export declare interface ProjectTemplateListDataResult {
    code?: number;
    status?: string | null;
    /** NOTE: This property will not be serialized. It can only be populated by the server. */
    readonly data?: ProjectTemplate[] | null;
    location?: string | null;
}

export declare interface RepositoryDefinition {
    url: string;
    token?: string | null;
    version?: string | null;
}

export declare interface RepositoryReference {
    url: string;
    token?: string | null;
    version?: string | null;
    baselUrl?: string | null;
    mountUrl?: string | null;
    ref?: string | null;
    provider: RepositoryReferenceProvider;
    type: RepositoryReferenceType;
    organization?: string | null;
    repository?: string | null;
    project?: string | null;
}

/**
 * Defines values for RepositoryReferenceProvider. \
 * {@link KnownRepositoryReferenceProvider} can be used interchangeably with RepositoryReferenceProvider,
 *  this enum contains the known values that the service supports.
 * ### Know values supported by the service
 * **Unknown** \
 * **GitHub** \
 * **DevOps**
 */
export declare type RepositoryReferenceProvider = string;

/**
 * Defines values for RepositoryReferenceType. \
 * {@link KnownRepositoryReferenceType} can be used interchangeably with RepositoryReferenceType,
 *  this enum contains the known values that the service supports.
 * ### Know values supported by the service
 * **Unknown** \
 * **Tag** \
 * **Branch** \
 * **Hash**
 */
export declare type RepositoryReferenceType = string;

export declare interface ResultError {
    code?: ResultErrorCode;
    message?: string | null;
    errors?: ValidationError[] | null;
}

/**
 * Defines values for ResultErrorCode. \
 * {@link KnownResultErrorCode} can be used interchangeably with ResultErrorCode,
 *  this enum contains the known values that the service supports.
 * ### Know values supported by the service
 * **Unknown** \
 * **Failed** \
 * **Conflict** \
 * **NotFound** \
 * **ServerError** \
 * **ValidationError** \
 * **Unauthorized** \
 * **Forbidden**
 */
export declare type ResultErrorCode = string;

export declare interface Schedule {
    organization: string;
    projectId: string;
    enabled?: boolean;
    recurring?: boolean;
    daysOfWeek?: ScheduleDaysOfWeekItem[] | null;
    utcHour?: number;
    utcMinute?: number;
    creator?: string | null;
    created?: Date;
    lastRun?: Date | null;
    componentTasks?: ComponentTaskReference[] | null;
    id: string;
}

export declare interface ScheduleDataResult {
    code?: number;
    status?: string | null;
    data?: Schedule;
    location?: string | null;
}

/**
 * Defines values for ScheduleDaysOfWeekItem. \
 * {@link KnownScheduleDaysOfWeekItem} can be used interchangeably with ScheduleDaysOfWeekItem,
 *  this enum contains the known values that the service supports.
 * ### Know values supported by the service
 * **Sunday** \
 * **Monday** \
 * **Tuesday** \
 * **Wednesday** \
 * **Thursday** \
 * **Friday** \
 * **Saturday**
 */
export declare type ScheduleDaysOfWeekItem = string;

export declare interface ScheduleDefinition {
    enabled?: boolean;
    recurring?: boolean;
    daysOfWeek?: ScheduleDefinitionDaysOfWeekItem[] | null;
    utcHour?: number;
    utcMinute?: number;
    componentTasks?: ComponentTaskReference[] | null;
}

/**
 * Defines values for ScheduleDefinitionDaysOfWeekItem. \
 * {@link KnownScheduleDefinitionDaysOfWeekItem} can be used interchangeably with ScheduleDefinitionDaysOfWeekItem,
 *  this enum contains the known values that the service supports.
 * ### Know values supported by the service
 * **Sunday** \
 * **Monday** \
 * **Tuesday** \
 * **Wednesday** \
 * **Thursday** \
 * **Friday** \
 * **Saturday**
 */
export declare type ScheduleDefinitionDaysOfWeekItem = string;

export declare interface ScheduleListDataResult {
    code?: number;
    status?: string | null;
    /** NOTE: This property will not be serialized. It can only be populated by the server. */
    readonly data?: Schedule[] | null;
    location?: string | null;
}

export declare interface StatusResult {
    code?: number;
    status?: string | null;
    /** NOTE: This property will not be serialized. It can only be populated by the server. */
    readonly state?: string | null;
    stateMessage?: string | null;
    location?: string | null;
    errors?: ResultError[] | null;
    trackingId?: string | null;
}

export declare interface StringDictionaryDataResult {
    code?: number;
    status?: string | null;
    /**
     * Dictionary of <string>
     * NOTE: This property will not be serialized. It can only be populated by the server.
     */
    readonly data?: {
        [propertyName: string]: string;
    } | null;
    location?: string | null;
}

export declare class TeamCloud extends TeamCloudContext {
    /**
     * Initializes a new instance of the TeamCloud class.
     * @param credentials Subscription credentials which uniquely identify client subscription.
     * @param $host server parameter
     * @param options The parameter options
     */
    constructor(credentials: coreHttp.TokenCredential | coreHttp.ServiceClientCredentials, $host: string, options?: TeamCloudOptionalParams);
    /**
     * Gets all Components for a Project.
     * @param organizationId
     * @param projectId
     * @param options The options parameters.
     */
    getComponents(organizationId: string, projectId: string, options?: TeamCloudGetComponentsOptionalParams): Promise<TeamCloudGetComponentsResponse>;
    /**
     * Creates a new Project Component.
     * @param organizationId
     * @param projectId
     * @param options The options parameters.
     */
    createComponent(organizationId: string, projectId: string, options?: TeamCloudCreateComponentOptionalParams): Promise<TeamCloudCreateComponentResponse>;
    /**
     * Gets a Project Component.
     * @param componentId
     * @param organizationId
     * @param projectId
     * @param options The options parameters.
     */
    getComponent(componentId: string | null, organizationId: string, projectId: string, options?: coreHttp.OperationOptions): Promise<TeamCloudGetComponentResponse>;
    /**
     * Deletes an existing Project Component.
     * @param componentId
     * @param organizationId
     * @param projectId
     * @param options The options parameters.
     */
    deleteComponent(componentId: string | null, organizationId: string, projectId: string, options?: coreHttp.OperationOptions): Promise<TeamCloudDeleteComponentResponse>;
    /**
     * Gets all Component Tasks.
     * @param organizationId
     * @param projectId
     * @param componentId
     * @param options The options parameters.
     */
    getComponentTasks(organizationId: string, projectId: string, componentId: string | null, options?: coreHttp.OperationOptions): Promise<TeamCloudGetComponentTasksResponse>;
    /**
     * Creates a new Project Component Task.
     * @param organizationId
     * @param projectId
     * @param componentId
     * @param options The options parameters.
     */
    createComponentTask(organizationId: string, projectId: string, componentId: string | null, options?: TeamCloudCreateComponentTaskOptionalParams): Promise<TeamCloudCreateComponentTaskResponse>;
    /**
     * Gets the Component Task.
     * @param id
     * @param organizationId
     * @param projectId
     * @param componentId
     * @param options The options parameters.
     */
    getComponentTask(id: string | null, organizationId: string, projectId: string, componentId: string | null, options?: coreHttp.OperationOptions): Promise<TeamCloudGetComponentTaskResponse>;
    /**
     * Gets all Component Templates for a Project.
     * @param organizationId
     * @param projectId
     * @param options The options parameters.
     */
    getComponentTemplates(organizationId: string, projectId: string, options?: coreHttp.OperationOptions): Promise<TeamCloudGetComponentTemplatesResponse>;
    /**
     * Gets the Component Template.
     * @param id
     * @param organizationId
     * @param projectId
     * @param options The options parameters.
     */
    getComponentTemplate(id: string | null, organizationId: string, projectId: string, options?: coreHttp.OperationOptions): Promise<TeamCloudGetComponentTemplateResponse>;
    /**
     * Gets all Deployment Scopes.
     * @param organizationId
     * @param options The options parameters.
     */
    getDeploymentScopes(organizationId: string, options?: coreHttp.OperationOptions): Promise<TeamCloudGetDeploymentScopesResponse>;
    /**
     * Creates a new Deployment Scope.
     * @param organizationId
     * @param options The options parameters.
     */
    createDeploymentScope(organizationId: string, options?: TeamCloudCreateDeploymentScopeOptionalParams): Promise<TeamCloudCreateDeploymentScopeResponse>;
    /**
     * Gets a Deployment Scope.
     * @param id
     * @param organizationId
     * @param options The options parameters.
     */
    getDeploymentScope(id: string | null, organizationId: string, options?: coreHttp.OperationOptions): Promise<TeamCloudGetDeploymentScopeResponse>;
    /**
     * Updates an existing Deployment Scope.
     * @param id
     * @param organizationId
     * @param options The options parameters.
     */
    updateDeploymentScope(id: string | null, organizationId: string, options?: TeamCloudUpdateDeploymentScopeOptionalParams): Promise<TeamCloudUpdateDeploymentScopeResponse>;
    /**
     * Deletes a Deployment Scope.
     * @param id
     * @param organizationId
     * @param options The options parameters.
     */
    deleteDeploymentScope(id: string | null, organizationId: string, options?: coreHttp.OperationOptions): Promise<TeamCloudDeleteDeploymentScopeResponse>;
    /**
     * Authorize an existing Deployment Scope.
     * @param id
     * @param organizationId
     * @param options The options parameters.
     */
    authorizeDeploymentScope(id: string | null, organizationId: string, options?: TeamCloudAuthorizeDeploymentScopeOptionalParams): Promise<TeamCloudAuthorizeDeploymentScopeResponse>;
    /**
     * Negotiates the SignalR connection.
     * @param organizationId
     * @param projectId
     * @param options The options parameters.
     */
    negotiateSignalR(organizationId: string, projectId: string, options?: coreHttp.OperationOptions): Promise<coreHttp.RestResponse>;
    /**
     * Gets all Organizations.
     * @param options The options parameters.
     */
    getOrganizations(options?: coreHttp.OperationOptions): Promise<TeamCloudGetOrganizationsResponse>;
    /**
     * Creates a new Organization.
     * @param options The options parameters.
     */
    createOrganization(options?: TeamCloudCreateOrganizationOptionalParams): Promise<TeamCloudCreateOrganizationResponse>;
    /**
     * Gets an Organization.
     * @param organizationId
     * @param options The options parameters.
     */
    getOrganization(organizationId: string, options?: coreHttp.OperationOptions): Promise<TeamCloudGetOrganizationResponse>;
    /**
     * Deletes an existing Organization.
     * @param organizationId
     * @param options The options parameters.
     */
    deleteOrganization(organizationId: string, options?: coreHttp.OperationOptions): Promise<TeamCloudDeleteOrganizationResponse>;
    /**
     * Gets all Users.
     * @param organizationId
     * @param options The options parameters.
     */
    getOrganizationUsers(organizationId: string, options?: coreHttp.OperationOptions): Promise<TeamCloudGetOrganizationUsersResponse>;
    /**
     * Creates a new User.
     * @param organizationId
     * @param options The options parameters.
     */
    createOrganizationUser(organizationId: string, options?: TeamCloudCreateOrganizationUserOptionalParams): Promise<TeamCloudCreateOrganizationUserResponse>;
    /**
     * Gets a User.
     * @param userId
     * @param organizationId
     * @param options The options parameters.
     */
    getOrganizationUser(userId: string | null, organizationId: string, options?: coreHttp.OperationOptions): Promise<TeamCloudGetOrganizationUserResponse>;
    /**
     * Updates an existing User.
     * @param userId
     * @param organizationId
     * @param options The options parameters.
     */
    updateOrganizationUser(userId: string | null, organizationId: string, options?: TeamCloudUpdateOrganizationUserOptionalParams): Promise<TeamCloudUpdateOrganizationUserResponse>;
    /**
     * Deletes an existing User.
     * @param userId
     * @param organizationId
     * @param options The options parameters.
     */
    deleteOrganizationUser(userId: string | null, organizationId: string, options?: coreHttp.OperationOptions): Promise<TeamCloudDeleteOrganizationUserResponse>;
    /**
     * Gets a User A User matching the current authenticated user.
     * @param organizationId
     * @param options The options parameters.
     */
    getOrganizationUserMe(organizationId: string, options?: coreHttp.OperationOptions): Promise<TeamCloudGetOrganizationUserMeResponse>;
    /**
     * Updates an existing User.
     * @param organizationId
     * @param options The options parameters.
     */
    updateOrganizationUserMe(organizationId: string, options?: TeamCloudUpdateOrganizationUserMeOptionalParams): Promise<TeamCloudUpdateOrganizationUserMeResponse>;
    /**
     * Gets all Projects.
     * @param organizationId
     * @param options The options parameters.
     */
    getProjects(organizationId: string, options?: coreHttp.OperationOptions): Promise<TeamCloudGetProjectsResponse>;
    /**
     * Creates a new Project.
     * @param organizationId
     * @param options The options parameters.
     */
    createProject(organizationId: string, options?: TeamCloudCreateProjectOptionalParams): Promise<TeamCloudCreateProjectResponse>;
    /**
     * Gets a Project.
     * @param projectId
     * @param organizationId
     * @param options The options parameters.
     */
    getProject(projectId: string, organizationId: string, options?: coreHttp.OperationOptions): Promise<TeamCloudGetProjectResponse>;
    /**
     * Deletes a Project.
     * @param projectId
     * @param organizationId
     * @param options The options parameters.
     */
    deleteProject(projectId: string, organizationId: string, options?: coreHttp.OperationOptions): Promise<TeamCloudDeleteProjectResponse>;
    /**
     * Gets all Project Identities.
     * @param organizationId
     * @param projectId
     * @param options The options parameters.
     */
    getProjectIdentities(organizationId: string, projectId: string, options?: coreHttp.OperationOptions): Promise<TeamCloudGetProjectIdentitiesResponse>;
    /**
     * Creates a new Project Identity.
     * @param organizationId
     * @param projectId
     * @param options The options parameters.
     */
    createProjectIdentity(organizationId: string, projectId: string, options?: TeamCloudCreateProjectIdentityOptionalParams): Promise<TeamCloudCreateProjectIdentityResponse>;
    /**
     * Gets a Project Identity.
     * @param projectIdentityId
     * @param organizationId
     * @param projectId
     * @param options The options parameters.
     */
    getProjectIdentity(projectIdentityId: string | null, organizationId: string, projectId: string, options?: coreHttp.OperationOptions): Promise<TeamCloudGetProjectIdentityResponse>;
    /**
     * Updates an existing Project Identity.
     * @param projectIdentityId
     * @param organizationId
     * @param projectId
     * @param options The options parameters.
     */
    updateProjectIdentity(projectIdentityId: string | null, organizationId: string, projectId: string, options?: TeamCloudUpdateProjectIdentityOptionalParams): Promise<TeamCloudUpdateProjectIdentityResponse>;
    /**
     * Deletes a Project Identity.
     * @param projectIdentityId
     * @param organizationId
     * @param projectId
     * @param options The options parameters.
     */
    deleteProjectIdentity(projectIdentityId: string | null, organizationId: string, projectId: string, options?: coreHttp.OperationOptions): Promise<TeamCloudDeleteProjectIdentityResponse>;
    /**
     * Gets all Tags for a Project.
     * @param organizationId
     * @param projectId
     * @param options The options parameters.
     */
    getProjectTags(organizationId: string, projectId: string, options?: coreHttp.OperationOptions): Promise<TeamCloudGetProjectTagsResponse>;
    /**
     * Creates a new Project Tag.
     * @param organizationId
     * @param projectId
     * @param options The options parameters.
     */
    createProjectTag(organizationId: string, projectId: string, options?: TeamCloudCreateProjectTagOptionalParams): Promise<TeamCloudCreateProjectTagResponse>;
    /**
     * Updates an existing Project Tag.
     * @param organizationId
     * @param projectId
     * @param options The options parameters.
     */
    updateProjectTag(organizationId: string, projectId: string, options?: TeamCloudUpdateProjectTagOptionalParams): Promise<TeamCloudUpdateProjectTagResponse>;
    /**
     * Gets a Project Tag by Key.
     * @param tagKey
     * @param organizationId
     * @param projectId
     * @param options The options parameters.
     */
    getProjectTagByKey(tagKey: string | null, organizationId: string, projectId: string, options?: coreHttp.OperationOptions): Promise<TeamCloudGetProjectTagByKeyResponse>;
    /**
     * Deletes an existing Project Tag.
     * @param tagKey
     * @param organizationId
     * @param projectId
     * @param options The options parameters.
     */
    deleteProjectTag(tagKey: string | null, organizationId: string, projectId: string, options?: coreHttp.OperationOptions): Promise<TeamCloudDeleteProjectTagResponse>;
    /**
     * Gets all Project Templates.
     * @param organizationId
     * @param options The options parameters.
     */
    getProjectTemplates(organizationId: string, options?: coreHttp.OperationOptions): Promise<TeamCloudGetProjectTemplatesResponse>;
    /**
     * Creates a new Project Template.
     * @param organizationId
     * @param options The options parameters.
     */
    createProjectTemplate(organizationId: string, options?: TeamCloudCreateProjectTemplateOptionalParams): Promise<TeamCloudCreateProjectTemplateResponse>;
    /**
     * Gets a Project Template.
     * @param projectTemplateId
     * @param organizationId
     * @param options The options parameters.
     */
    getProjectTemplate(projectTemplateId: string | null, organizationId: string, options?: coreHttp.OperationOptions): Promise<TeamCloudGetProjectTemplateResponse>;
    /**
     * Updates an existing Project Template.
     * @param projectTemplateId
     * @param organizationId
     * @param options The options parameters.
     */
    updateProjectTemplate(projectTemplateId: string | null, organizationId: string, options?: TeamCloudUpdateProjectTemplateOptionalParams): Promise<TeamCloudUpdateProjectTemplateResponse>;
    /**
     * Deletes a Project Template.
     * @param projectTemplateId
     * @param organizationId
     * @param options The options parameters.
     */
    deleteProjectTemplate(projectTemplateId: string | null, organizationId: string, options?: coreHttp.OperationOptions): Promise<TeamCloudDeleteProjectTemplateResponse>;
    /**
     * Gets all Users for a Project.
     * @param organizationId
     * @param projectId
     * @param options The options parameters.
     */
    getProjectUsers(organizationId: string, projectId: string, options?: coreHttp.OperationOptions): Promise<TeamCloudGetProjectUsersResponse>;
    /**
     * Creates a new Project User
     * @param organizationId
     * @param projectId
     * @param options The options parameters.
     */
    createProjectUser(organizationId: string, projectId: string, options?: TeamCloudCreateProjectUserOptionalParams): Promise<TeamCloudCreateProjectUserResponse>;
    /**
     * Gets a Project User by ID or email address.
     * @param userId
     * @param organizationId
     * @param projectId
     * @param options The options parameters.
     */
    getProjectUser(userId: string | null, organizationId: string, projectId: string, options?: coreHttp.OperationOptions): Promise<TeamCloudGetProjectUserResponse>;
    /**
     * Updates an existing Project User.
     * @param userId
     * @param organizationId
     * @param projectId
     * @param options The options parameters.
     */
    updateProjectUser(userId: string | null, organizationId: string, projectId: string, options?: TeamCloudUpdateProjectUserOptionalParams): Promise<TeamCloudUpdateProjectUserResponse>;
    /**
     * Deletes an existing Project User.
     * @param userId
     * @param organizationId
     * @param projectId
     * @param options The options parameters.
     */
    deleteProjectUser(userId: string | null, organizationId: string, projectId: string, options?: coreHttp.OperationOptions): Promise<TeamCloudDeleteProjectUserResponse>;
    /**
     * Gets a Project User for the calling user.
     * @param organizationId
     * @param projectId
     * @param options The options parameters.
     */
    getProjectUserMe(organizationId: string, projectId: string, options?: coreHttp.OperationOptions): Promise<TeamCloudGetProjectUserMeResponse>;
    /**
     * Updates an existing Project User.
     * @param organizationId
     * @param projectId
     * @param options The options parameters.
     */
    updateProjectUserMe(organizationId: string, projectId: string, options?: TeamCloudUpdateProjectUserMeOptionalParams): Promise<TeamCloudUpdateProjectUserMeResponse>;
    /**
     * Gets all Schedule.
     * @param organizationId
     * @param projectId
     * @param options The options parameters.
     */
    getSchedules(organizationId: string, projectId: string, options?: coreHttp.OperationOptions): Promise<TeamCloudGetSchedulesResponse>;
    /**
     * Creates a new Project Schedule.
     * @param organizationId
     * @param projectId
     * @param options The options parameters.
     */
    createSchedule(organizationId: string, projectId: string, options?: TeamCloudCreateScheduleOptionalParams): Promise<TeamCloudCreateScheduleResponse>;
    /**
     * Gets the Schedule.
     * @param scheduleId
     * @param organizationId
     * @param projectId
     * @param options The options parameters.
     */
    getSchedule(scheduleId: string | null, organizationId: string, projectId: string, options?: coreHttp.OperationOptions): Promise<TeamCloudGetScheduleResponse>;
    /**
     * Runs a Project Schedule.
     * @param scheduleId
     * @param organizationId
     * @param projectId
     * @param options The options parameters.
     */
    runSchedule(scheduleId: string | null, organizationId: string, projectId: string, options?: coreHttp.OperationOptions): Promise<TeamCloudRunScheduleResponse>;
    /**
     * Gets the status of a long-running operation.
     * @param trackingId
     * @param organizationId
     * @param options The options parameters.
     */
    getStatus(trackingId: string, organizationId: string, options?: coreHttp.OperationOptions): Promise<TeamCloudGetStatusResponse>;
    /**
     * Gets the status of a long-running operation.
     * @param projectId
     * @param trackingId
     * @param organizationId
     * @param options The options parameters.
     */
    getProjectStatus(projectId: string, trackingId: string, organizationId: string, options?: coreHttp.OperationOptions): Promise<TeamCloudGetProjectStatusResponse>;
    /**
     * Gets all Projects for a User.
     * @param organizationId
     * @param userId
     * @param options The options parameters.
     */
    getUserProjects(organizationId: string, userId: string | null, options?: coreHttp.OperationOptions): Promise<TeamCloudGetUserProjectsResponse>;
    /**
     * Gets all Projects for a User.
     * @param organizationId
     * @param options The options parameters.
     */
    getUserProjectsMe(organizationId: string, options?: coreHttp.OperationOptions): Promise<TeamCloudGetUserProjectsMeResponse>;
}

/** Optional parameters. */
export declare interface TeamCloudAuthorizeDeploymentScopeOptionalParams extends coreHttp.OperationOptions {
    body?: DeploymentScope;
}

/** Contains response data for the authorizeDeploymentScope operation. */
export declare type TeamCloudAuthorizeDeploymentScopeResponse = DeploymentScopeDataResult & {
    /** The underlying HTTP response. */
    _response: coreHttp.HttpResponse & {
        /** The response body as text (string format) */
        bodyAsText: string;
        /** The response body as parsed JSON or XML */
        parsedBody: DeploymentScopeDataResult;
    };
};

export declare class TeamCloudContext extends coreHttp.ServiceClient {
    $host: string;
    /**
     * Initializes a new instance of the TeamCloudContext class.
     * @param credentials Subscription credentials which uniquely identify client subscription.
     * @param $host server parameter
     * @param options The parameter options
     */
    constructor(credentials: coreHttp.TokenCredential | coreHttp.ServiceClientCredentials, $host: string, options?: TeamCloudOptionalParams);
}

/** Optional parameters. */
export declare interface TeamCloudCreateComponentOptionalParams extends coreHttp.OperationOptions {
    body?: ComponentDefinition;
}

/** Contains response data for the createComponent operation. */
export declare type TeamCloudCreateComponentResponse = ComponentDataResult & {
    /** The underlying HTTP response. */
    _response: coreHttp.HttpResponse & {
        /** The response body as text (string format) */
        bodyAsText: string;
        /** The response body as parsed JSON or XML */
        parsedBody: ComponentDataResult;
    };
};

/** Optional parameters. */
export declare interface TeamCloudCreateComponentTaskOptionalParams extends coreHttp.OperationOptions {
    body?: ComponentTaskDefinition;
}

/** Contains response data for the createComponentTask operation. */
export declare type TeamCloudCreateComponentTaskResponse = ComponentTaskDataResult & {
    /** The underlying HTTP response. */
    _response: coreHttp.HttpResponse & {
        /** The response body as text (string format) */
        bodyAsText: string;
        /** The response body as parsed JSON or XML */
        parsedBody: ComponentTaskDataResult;
    };
};

/** Optional parameters. */
export declare interface TeamCloudCreateDeploymentScopeOptionalParams extends coreHttp.OperationOptions {
    body?: DeploymentScopeDefinition;
}

/** Contains response data for the createDeploymentScope operation. */
export declare type TeamCloudCreateDeploymentScopeResponse = DeploymentScopeDataResult & {
    /** The underlying HTTP response. */
    _response: coreHttp.HttpResponse & {
        /** The response body as text (string format) */
        bodyAsText: string;
        /** The response body as parsed JSON or XML */
        parsedBody: DeploymentScopeDataResult;
    };
};

/** Optional parameters. */
export declare interface TeamCloudCreateOrganizationOptionalParams extends coreHttp.OperationOptions {
    body?: OrganizationDefinition;
}

/** Contains response data for the createOrganization operation. */
export declare type TeamCloudCreateOrganizationResponse = OrganizationDataResult & {
    /** The underlying HTTP response. */
    _response: coreHttp.HttpResponse & {
        /** The response body as text (string format) */
        bodyAsText: string;
        /** The response body as parsed JSON or XML */
        parsedBody: OrganizationDataResult;
    };
};

/** Optional parameters. */
export declare interface TeamCloudCreateOrganizationUserOptionalParams extends coreHttp.OperationOptions {
    body?: UserDefinition;
}

/** Contains response data for the createOrganizationUser operation. */
export declare type TeamCloudCreateOrganizationUserResponse = UserDataResult & {
    /** The underlying HTTP response. */
    _response: coreHttp.HttpResponse & {
        /** The response body as text (string format) */
        bodyAsText: string;
        /** The response body as parsed JSON or XML */
        parsedBody: UserDataResult;
    };
};

/** Optional parameters. */
export declare interface TeamCloudCreateProjectIdentityOptionalParams extends coreHttp.OperationOptions {
    body?: ProjectIdentityDefinition;
}

/** Contains response data for the createProjectIdentity operation. */
export declare type TeamCloudCreateProjectIdentityResponse = ProjectIdentityDataResult & {
    /** The underlying HTTP response. */
    _response: coreHttp.HttpResponse & {
        /** The response body as text (string format) */
        bodyAsText: string;
        /** The response body as parsed JSON or XML */
        parsedBody: ProjectIdentityDataResult;
    };
};

/** Optional parameters. */
export declare interface TeamCloudCreateProjectOptionalParams extends coreHttp.OperationOptions {
    body?: ProjectDefinition;
}

/** Contains response data for the createProject operation. */
export declare type TeamCloudCreateProjectResponse = ProjectDataResult & {
    /** The underlying HTTP response. */
    _response: coreHttp.HttpResponse & {
        /** The response body as text (string format) */
        bodyAsText: string;
        /** The response body as parsed JSON or XML */
        parsedBody: ProjectDataResult;
    };
};

/** Optional parameters. */
export declare interface TeamCloudCreateProjectTagOptionalParams extends coreHttp.OperationOptions {
    /** Dictionary of <string> */
    body?: {
        [propertyName: string]: string;
    };
}

/** Contains response data for the createProjectTag operation. */
export declare type TeamCloudCreateProjectTagResponse = StatusResult & {
    /** The underlying HTTP response. */
    _response: coreHttp.HttpResponse & {
        /** The response body as text (string format) */
        bodyAsText: string;
        /** The response body as parsed JSON or XML */
        parsedBody: StatusResult;
    };
};

/** Optional parameters. */
export declare interface TeamCloudCreateProjectTemplateOptionalParams extends coreHttp.OperationOptions {
    body?: ProjectTemplateDefinition;
}

/** Contains response data for the createProjectTemplate operation. */
export declare type TeamCloudCreateProjectTemplateResponse = ProjectTemplateDataResult & {
    /** The underlying HTTP response. */
    _response: coreHttp.HttpResponse & {
        /** The response body as text (string format) */
        bodyAsText: string;
        /** The response body as parsed JSON or XML */
        parsedBody: ProjectTemplateDataResult;
    };
};

/** Optional parameters. */
export declare interface TeamCloudCreateProjectUserOptionalParams extends coreHttp.OperationOptions {
    body?: UserDefinition;
}

/** Contains response data for the createProjectUser operation. */
export declare type TeamCloudCreateProjectUserResponse = UserDataResult & {
    /** The underlying HTTP response. */
    _response: coreHttp.HttpResponse & {
        /** The response body as text (string format) */
        bodyAsText: string;
        /** The response body as parsed JSON or XML */
        parsedBody: UserDataResult;
    };
};

/** Optional parameters. */
export declare interface TeamCloudCreateScheduleOptionalParams extends coreHttp.OperationOptions {
    body?: ScheduleDefinition;
}

/** Contains response data for the createSchedule operation. */
export declare type TeamCloudCreateScheduleResponse = ScheduleDataResult & {
    /** The underlying HTTP response. */
    _response: coreHttp.HttpResponse & {
        /** The response body as text (string format) */
        bodyAsText: string;
        /** The response body as parsed JSON or XML */
        parsedBody: ScheduleDataResult;
    };
};

/** Contains response data for the deleteComponent operation. */
export declare type TeamCloudDeleteComponentResponse = StatusResult & {
    /** The underlying HTTP response. */
    _response: coreHttp.HttpResponse & {
        /** The response body as text (string format) */
        bodyAsText: string;
        /** The response body as parsed JSON or XML */
        parsedBody: StatusResult;
    };
};

/** Contains response data for the deleteDeploymentScope operation. */
export declare type TeamCloudDeleteDeploymentScopeResponse = DeploymentScopeDataResult & {
    /** The underlying HTTP response. */
    _response: coreHttp.HttpResponse & {
        /** The response body as text (string format) */
        bodyAsText: string;
        /** The response body as parsed JSON or XML */
        parsedBody: DeploymentScopeDataResult;
    };
};

/** Contains response data for the deleteOrganization operation. */
export declare type TeamCloudDeleteOrganizationResponse = StatusResult & {
    /** The underlying HTTP response. */
    _response: coreHttp.HttpResponse & {
        /** The response body as text (string format) */
        bodyAsText: string;
        /** The response body as parsed JSON or XML */
        parsedBody: StatusResult;
    };
};

/** Contains response data for the deleteOrganizationUser operation. */
export declare type TeamCloudDeleteOrganizationUserResponse = StatusResult & {
    /** The underlying HTTP response. */
    _response: coreHttp.HttpResponse & {
        /** The response body as text (string format) */
        bodyAsText: string;
        /** The response body as parsed JSON or XML */
        parsedBody: StatusResult;
    };
};

/** Contains response data for the deleteProjectIdentity operation. */
export declare type TeamCloudDeleteProjectIdentityResponse = ProjectIdentityDataResult & {
    /** The underlying HTTP response. */
    _response: coreHttp.HttpResponse & {
        /** The response body as text (string format) */
        bodyAsText: string;
        /** The response body as parsed JSON or XML */
        parsedBody: ProjectIdentityDataResult;
    };
};

/** Contains response data for the deleteProject operation. */
export declare type TeamCloudDeleteProjectResponse = StatusResult & {
    /** The underlying HTTP response. */
    _response: coreHttp.HttpResponse & {
        /** The response body as text (string format) */
        bodyAsText: string;
        /** The response body as parsed JSON or XML */
        parsedBody: StatusResult;
    };
};

/** Contains response data for the deleteProjectTag operation. */
export declare type TeamCloudDeleteProjectTagResponse = StatusResult & {
    /** The underlying HTTP response. */
    _response: coreHttp.HttpResponse & {
        /** The response body as text (string format) */
        bodyAsText: string;
        /** The response body as parsed JSON or XML */
        parsedBody: StatusResult;
    };
};

/** Contains response data for the deleteProjectTemplate operation. */
export declare type TeamCloudDeleteProjectTemplateResponse = ProjectTemplateDataResult & {
    /** The underlying HTTP response. */
    _response: coreHttp.HttpResponse & {
        /** The response body as text (string format) */
        bodyAsText: string;
        /** The response body as parsed JSON or XML */
        parsedBody: ProjectTemplateDataResult;
    };
};

/** Contains response data for the deleteProjectUser operation. */
export declare type TeamCloudDeleteProjectUserResponse = StatusResult & {
    /** The underlying HTTP response. */
    _response: coreHttp.HttpResponse & {
        /** The response body as text (string format) */
        bodyAsText: string;
        /** The response body as parsed JSON or XML */
        parsedBody: StatusResult;
    };
};

/** Contains response data for the getComponent operation. */
export declare type TeamCloudGetComponentResponse = ComponentDataResult & {
    /** The underlying HTTP response. */
    _response: coreHttp.HttpResponse & {
        /** The response body as text (string format) */
        bodyAsText: string;
        /** The response body as parsed JSON or XML */
        parsedBody: ComponentDataResult;
    };
};

/** Optional parameters. */
export declare interface TeamCloudGetComponentsOptionalParams extends coreHttp.OperationOptions {
    deleted?: boolean;
}

/** Contains response data for the getComponents operation. */
export declare type TeamCloudGetComponentsResponse = ComponentListDataResult & {
    /** The underlying HTTP response. */
    _response: coreHttp.HttpResponse & {
        /** The response body as text (string format) */
        bodyAsText: string;
        /** The response body as parsed JSON or XML */
        parsedBody: ComponentListDataResult;
    };
};

/** Contains response data for the getComponentTask operation. */
export declare type TeamCloudGetComponentTaskResponse = ComponentTaskDataResult & {
    /** The underlying HTTP response. */
    _response: coreHttp.HttpResponse & {
        /** The response body as text (string format) */
        bodyAsText: string;
        /** The response body as parsed JSON or XML */
        parsedBody: ComponentTaskDataResult;
    };
};

/** Contains response data for the getComponentTasks operation. */
export declare type TeamCloudGetComponentTasksResponse = ComponentTaskListDataResult & {
    /** The underlying HTTP response. */
    _response: coreHttp.HttpResponse & {
        /** The response body as text (string format) */
        bodyAsText: string;
        /** The response body as parsed JSON or XML */
        parsedBody: ComponentTaskListDataResult;
    };
};

/** Contains response data for the getComponentTemplate operation. */
export declare type TeamCloudGetComponentTemplateResponse = ComponentTemplateDataResult & {
    /** The underlying HTTP response. */
    _response: coreHttp.HttpResponse & {
        /** The response body as text (string format) */
        bodyAsText: string;
        /** The response body as parsed JSON or XML */
        parsedBody: ComponentTemplateDataResult;
    };
};

/** Contains response data for the getComponentTemplates operation. */
export declare type TeamCloudGetComponentTemplatesResponse = ComponentTemplateListDataResult & {
    /** The underlying HTTP response. */
    _response: coreHttp.HttpResponse & {
        /** The response body as text (string format) */
        bodyAsText: string;
        /** The response body as parsed JSON or XML */
        parsedBody: ComponentTemplateListDataResult;
    };
};

/** Contains response data for the getDeploymentScope operation. */
export declare type TeamCloudGetDeploymentScopeResponse = DeploymentScopeDataResult & {
    /** The underlying HTTP response. */
    _response: coreHttp.HttpResponse & {
        /** The response body as text (string format) */
        bodyAsText: string;
        /** The response body as parsed JSON or XML */
        parsedBody: DeploymentScopeDataResult;
    };
};

/** Contains response data for the getDeploymentScopes operation. */
export declare type TeamCloudGetDeploymentScopesResponse = DeploymentScopeListDataResult & {
    /** The underlying HTTP response. */
    _response: coreHttp.HttpResponse & {
        /** The response body as text (string format) */
        bodyAsText: string;
        /** The response body as parsed JSON or XML */
        parsedBody: DeploymentScopeListDataResult;
    };
};

/** Contains response data for the getOrganization operation. */
export declare type TeamCloudGetOrganizationResponse = OrganizationDataResult & {
    /** The underlying HTTP response. */
    _response: coreHttp.HttpResponse & {
        /** The response body as text (string format) */
        bodyAsText: string;
        /** The response body as parsed JSON or XML */
        parsedBody: OrganizationDataResult;
    };
};

/** Contains response data for the getOrganizations operation. */
export declare type TeamCloudGetOrganizationsResponse = OrganizationListDataResult & {
    /** The underlying HTTP response. */
    _response: coreHttp.HttpResponse & {
        /** The response body as text (string format) */
        bodyAsText: string;
        /** The response body as parsed JSON or XML */
        parsedBody: OrganizationListDataResult;
    };
};

/** Contains response data for the getOrganizationUserMe operation. */
export declare type TeamCloudGetOrganizationUserMeResponse = UserDataResult & {
    /** The underlying HTTP response. */
    _response: coreHttp.HttpResponse & {
        /** The response body as text (string format) */
        bodyAsText: string;
        /** The response body as parsed JSON or XML */
        parsedBody: UserDataResult;
    };
};

/** Contains response data for the getOrganizationUser operation. */
export declare type TeamCloudGetOrganizationUserResponse = UserDataResult & {
    /** The underlying HTTP response. */
    _response: coreHttp.HttpResponse & {
        /** The response body as text (string format) */
        bodyAsText: string;
        /** The response body as parsed JSON or XML */
        parsedBody: UserDataResult;
    };
};

/** Contains response data for the getOrganizationUsers operation. */
export declare type TeamCloudGetOrganizationUsersResponse = UserListDataResult & {
    /** The underlying HTTP response. */
    _response: coreHttp.HttpResponse & {
        /** The response body as text (string format) */
        bodyAsText: string;
        /** The response body as parsed JSON or XML */
        parsedBody: UserListDataResult;
    };
};

/** Contains response data for the getProjectIdentities operation. */
export declare type TeamCloudGetProjectIdentitiesResponse = ProjectIdentityListDataResult & {
    /** The underlying HTTP response. */
    _response: coreHttp.HttpResponse & {
        /** The response body as text (string format) */
        bodyAsText: string;
        /** The response body as parsed JSON or XML */
        parsedBody: ProjectIdentityListDataResult;
    };
};

/** Contains response data for the getProjectIdentity operation. */
export declare type TeamCloudGetProjectIdentityResponse = ProjectIdentityDataResult & {
    /** The underlying HTTP response. */
    _response: coreHttp.HttpResponse & {
        /** The response body as text (string format) */
        bodyAsText: string;
        /** The response body as parsed JSON or XML */
        parsedBody: ProjectIdentityDataResult;
    };
};

/** Contains response data for the getProject operation. */
export declare type TeamCloudGetProjectResponse = ProjectDataResult & {
    /** The underlying HTTP response. */
    _response: coreHttp.HttpResponse & {
        /** The response body as text (string format) */
        bodyAsText: string;
        /** The response body as parsed JSON or XML */
        parsedBody: ProjectDataResult;
    };
};

/** Contains response data for the getProjects operation. */
export declare type TeamCloudGetProjectsResponse = ProjectListDataResult & {
    /** The underlying HTTP response. */
    _response: coreHttp.HttpResponse & {
        /** The response body as text (string format) */
        bodyAsText: string;
        /** The response body as parsed JSON or XML */
        parsedBody: ProjectListDataResult;
    };
};

/** Contains response data for the getProjectStatus operation. */
export declare type TeamCloudGetProjectStatusResponse = StatusResult & {
    /** The underlying HTTP response. */
    _response: coreHttp.HttpResponse & {
        /** The response body as text (string format) */
        bodyAsText: string;
        /** The response body as parsed JSON or XML */
        parsedBody: StatusResult;
    };
};

/** Contains response data for the getProjectTagByKey operation. */
export declare type TeamCloudGetProjectTagByKeyResponse = StringDictionaryDataResult & {
    /** The underlying HTTP response. */
    _response: coreHttp.HttpResponse & {
        /** The response body as text (string format) */
        bodyAsText: string;
        /** The response body as parsed JSON or XML */
        parsedBody: StringDictionaryDataResult;
    };
};

/** Contains response data for the getProjectTags operation. */
export declare type TeamCloudGetProjectTagsResponse = StringDictionaryDataResult & {
    /** The underlying HTTP response. */
    _response: coreHttp.HttpResponse & {
        /** The response body as text (string format) */
        bodyAsText: string;
        /** The response body as parsed JSON or XML */
        parsedBody: StringDictionaryDataResult;
    };
};

/** Contains response data for the getProjectTemplate operation. */
export declare type TeamCloudGetProjectTemplateResponse = ProjectTemplateDataResult & {
    /** The underlying HTTP response. */
    _response: coreHttp.HttpResponse & {
        /** The response body as text (string format) */
        bodyAsText: string;
        /** The response body as parsed JSON or XML */
        parsedBody: ProjectTemplateDataResult;
    };
};

/** Contains response data for the getProjectTemplates operation. */
export declare type TeamCloudGetProjectTemplatesResponse = ProjectTemplateListDataResult & {
    /** The underlying HTTP response. */
    _response: coreHttp.HttpResponse & {
        /** The response body as text (string format) */
        bodyAsText: string;
        /** The response body as parsed JSON or XML */
        parsedBody: ProjectTemplateListDataResult;
    };
};

/** Contains response data for the getProjectUserMe operation. */
export declare type TeamCloudGetProjectUserMeResponse = UserDataResult & {
    /** The underlying HTTP response. */
    _response: coreHttp.HttpResponse & {
        /** The response body as text (string format) */
        bodyAsText: string;
        /** The response body as parsed JSON or XML */
        parsedBody: UserDataResult;
    };
};

/** Contains response data for the getProjectUser operation. */
export declare type TeamCloudGetProjectUserResponse = UserDataResult & {
    /** The underlying HTTP response. */
    _response: coreHttp.HttpResponse & {
        /** The response body as text (string format) */
        bodyAsText: string;
        /** The response body as parsed JSON or XML */
        parsedBody: UserDataResult;
    };
};

/** Contains response data for the getProjectUsers operation. */
export declare type TeamCloudGetProjectUsersResponse = UserListDataResult & {
    /** The underlying HTTP response. */
    _response: coreHttp.HttpResponse & {
        /** The response body as text (string format) */
        bodyAsText: string;
        /** The response body as parsed JSON or XML */
        parsedBody: UserListDataResult;
    };
};

/** Contains response data for the getSchedule operation. */
export declare type TeamCloudGetScheduleResponse = ScheduleDataResult & {
    /** The underlying HTTP response. */
    _response: coreHttp.HttpResponse & {
        /** The response body as text (string format) */
        bodyAsText: string;
        /** The response body as parsed JSON or XML */
        parsedBody: ScheduleDataResult;
    };
};

/** Contains response data for the getSchedules operation. */
export declare type TeamCloudGetSchedulesResponse = ScheduleListDataResult & {
    /** The underlying HTTP response. */
    _response: coreHttp.HttpResponse & {
        /** The response body as text (string format) */
        bodyAsText: string;
        /** The response body as parsed JSON or XML */
        parsedBody: ScheduleListDataResult;
    };
};

/** Contains response data for the getStatus operation. */
export declare type TeamCloudGetStatusResponse = StatusResult & {
    /** The underlying HTTP response. */
    _response: coreHttp.HttpResponse & {
        /** The response body as text (string format) */
        bodyAsText: string;
        /** The response body as parsed JSON or XML */
        parsedBody: StatusResult;
    };
};

/** Contains response data for the getUserProjectsMe operation. */
export declare type TeamCloudGetUserProjectsMeResponse = ProjectListDataResult & {
    /** The underlying HTTP response. */
    _response: coreHttp.HttpResponse & {
        /** The response body as text (string format) */
        bodyAsText: string;
        /** The response body as parsed JSON or XML */
        parsedBody: ProjectListDataResult;
    };
};

/** Contains response data for the getUserProjects operation. */
export declare type TeamCloudGetUserProjectsResponse = ProjectListDataResult & {
    /** The underlying HTTP response. */
    _response: coreHttp.HttpResponse & {
        /** The response body as text (string format) */
        bodyAsText: string;
        /** The response body as parsed JSON or XML */
        parsedBody: ProjectListDataResult;
    };
};

/** Optional parameters. */
export declare interface TeamCloudOptionalParams extends coreHttp.ServiceClientOptions {
    /** Overrides client endpoint. */
    endpoint?: string;
}

/** Contains response data for the runSchedule operation. */
export declare type TeamCloudRunScheduleResponse = ScheduleDataResult & {
    /** The underlying HTTP response. */
    _response: coreHttp.HttpResponse & {
        /** The response body as text (string format) */
        bodyAsText: string;
        /** The response body as parsed JSON or XML */
        parsedBody: ScheduleDataResult;
    };
};

/** Optional parameters. */
export declare interface TeamCloudUpdateDeploymentScopeOptionalParams extends coreHttp.OperationOptions {
    body?: DeploymentScope;
}

/** Contains response data for the updateDeploymentScope operation. */
export declare type TeamCloudUpdateDeploymentScopeResponse = DeploymentScopeDataResult & {
    /** The underlying HTTP response. */
    _response: coreHttp.HttpResponse & {
        /** The response body as text (string format) */
        bodyAsText: string;
        /** The response body as parsed JSON or XML */
        parsedBody: DeploymentScopeDataResult;
    };
};

/** Optional parameters. */
export declare interface TeamCloudUpdateOrganizationUserMeOptionalParams extends coreHttp.OperationOptions {
    body?: User;
}

/** Contains response data for the updateOrganizationUserMe operation. */
export declare type TeamCloudUpdateOrganizationUserMeResponse = StatusResult & {
    /** The underlying HTTP response. */
    _response: coreHttp.HttpResponse & {
        /** The response body as text (string format) */
        bodyAsText: string;
        /** The response body as parsed JSON or XML */
        parsedBody: StatusResult;
    };
};

/** Optional parameters. */
export declare interface TeamCloudUpdateOrganizationUserOptionalParams extends coreHttp.OperationOptions {
    body?: User;
}

/** Contains response data for the updateOrganizationUser operation. */
export declare type TeamCloudUpdateOrganizationUserResponse = StatusResult & {
    /** The underlying HTTP response. */
    _response: coreHttp.HttpResponse & {
        /** The response body as text (string format) */
        bodyAsText: string;
        /** The response body as parsed JSON or XML */
        parsedBody: StatusResult;
    };
};

/** Optional parameters. */
export declare interface TeamCloudUpdateProjectIdentityOptionalParams extends coreHttp.OperationOptions {
    body?: ProjectIdentity;
}

/** Contains response data for the updateProjectIdentity operation. */
export declare type TeamCloudUpdateProjectIdentityResponse = StatusResult & {
    /** The underlying HTTP response. */
    _response: coreHttp.HttpResponse & {
        /** The response body as text (string format) */
        bodyAsText: string;
        /** The response body as parsed JSON or XML */
        parsedBody: StatusResult;
    };
};

/** Optional parameters. */
export declare interface TeamCloudUpdateProjectTagOptionalParams extends coreHttp.OperationOptions {
    /** Dictionary of <string> */
    body?: {
        [propertyName: string]: string;
    };
}

/** Contains response data for the updateProjectTag operation. */
export declare type TeamCloudUpdateProjectTagResponse = StatusResult & {
    /** The underlying HTTP response. */
    _response: coreHttp.HttpResponse & {
        /** The response body as text (string format) */
        bodyAsText: string;
        /** The response body as parsed JSON or XML */
        parsedBody: StatusResult;
    };
};

/** Optional parameters. */
export declare interface TeamCloudUpdateProjectTemplateOptionalParams extends coreHttp.OperationOptions {
    body?: ProjectTemplate;
}

/** Contains response data for the updateProjectTemplate operation. */
export declare type TeamCloudUpdateProjectTemplateResponse = ProjectTemplateDataResult & {
    /** The underlying HTTP response. */
    _response: coreHttp.HttpResponse & {
        /** The response body as text (string format) */
        bodyAsText: string;
        /** The response body as parsed JSON or XML */
        parsedBody: ProjectTemplateDataResult;
    };
};

/** Optional parameters. */
export declare interface TeamCloudUpdateProjectUserMeOptionalParams extends coreHttp.OperationOptions {
    body?: User;
}

/** Contains response data for the updateProjectUserMe operation. */
export declare type TeamCloudUpdateProjectUserMeResponse = UserDataResult & {
    /** The underlying HTTP response. */
    _response: coreHttp.HttpResponse & {
        /** The response body as text (string format) */
        bodyAsText: string;
        /** The response body as parsed JSON or XML */
        parsedBody: UserDataResult;
    };
};

/** Optional parameters. */
export declare interface TeamCloudUpdateProjectUserOptionalParams extends coreHttp.OperationOptions {
    body?: User;
}

/** Contains response data for the updateProjectUser operation. */
export declare type TeamCloudUpdateProjectUserResponse = UserDataResult & {
    /** The underlying HTTP response. */
    _response: coreHttp.HttpResponse & {
        /** The response body as text (string format) */
        bodyAsText: string;
        /** The response body as parsed JSON or XML */
        parsedBody: UserDataResult;
    };
};

export declare interface User {
    organization: string;
    displayName?: string | null;
    loginName?: string | null;
    mailAddress?: string | null;
    userType: UserType;
    role: UserRole;
    projectMemberships?: ProjectMembership[] | null;
    /** Dictionary of <string> */
    properties?: {
        [propertyName: string]: string;
    } | null;
    id: string;
}

export declare interface UserDataResult {
    code?: number;
    status?: string | null;
    data?: User;
    location?: string | null;
}

export declare interface UserDefinition {
    identifier: string;
    role: string;
    /** Dictionary of <string> */
    properties?: {
        [propertyName: string]: string;
    } | null;
}

export declare interface UserListDataResult {
    code?: number;
    status?: string | null;
    /** NOTE: This property will not be serialized. It can only be populated by the server. */
    readonly data?: User[] | null;
    location?: string | null;
}

/**
 * Defines values for UserRole. \
 * {@link KnownUserRole} can be used interchangeably with UserRole,
 *  this enum contains the known values that the service supports.
 * ### Know values supported by the service
 * **None** \
 * **Member** \
 * **Admin** \
 * **Owner**
 */
export declare type UserRole = string;

/**
 * Defines values for UserType. \
 * {@link KnownUserType} can be used interchangeably with UserType,
 *  this enum contains the known values that the service supports.
 * ### Know values supported by the service
 * **User** \
 * **System** \
 * **Provider** \
 * **Application**
 */
export declare type UserType = string;

export declare interface ValidationError {
    field?: string | null;
    message?: string | null;
}

export { }<|MERGE_RESOLUTION|>--- conflicted
+++ resolved
@@ -61,10 +61,6 @@
     componentId: string;
     projectId: string;
     requestedBy?: string | null;
-<<<<<<< HEAD
-=======
-    scheduleId?: string | null;
->>>>>>> 66705b8a
     type?: ComponentTaskType;
     typeName?: string | null;
     created?: Date;
@@ -130,11 +126,7 @@
     displayName?: string | null;
     description?: string | null;
     inputJsonSchema?: string | null;
-<<<<<<< HEAD
     type?: ComponentTaskTemplateType;
-=======
-    type: ComponentTaskTemplateType;
->>>>>>> 66705b8a
     /** NOTE: This property will not be serialized. It can only be populated by the server. */
     readonly typeName?: string | null;
 }
@@ -144,15 +136,9 @@
  * {@link KnownComponentTaskTemplateType} can be used interchangeably with ComponentTaskTemplateType,
  *  this enum contains the known values that the service supports.
  * ### Know values supported by the service
-<<<<<<< HEAD
  * **Custom** \
  * **Create** \
  * **Delete**
-=======
- * **Create** \
- * **Delete** \
- * **Custom**
->>>>>>> 66705b8a
  */
 export declare type ComponentTaskTemplateType = string;
 
@@ -161,15 +147,9 @@
  * {@link KnownComponentTaskType} can be used interchangeably with ComponentTaskType,
  *  this enum contains the known values that the service supports.
  * ### Know values supported by the service
-<<<<<<< HEAD
  * **Custom** \
  * **Create** \
  * **Delete**
-=======
- * **Create** \
- * **Delete** \
- * **Custom**
->>>>>>> 66705b8a
  */
 export declare type ComponentTaskType = string;
 
@@ -282,7 +262,6 @@
     location?: string | null;
 }
 
-<<<<<<< HEAD
 /**
  * Defines values for DeploymentScopeType. \
  * {@link KnownDeploymentScopeType} can be used interchangeably with DeploymentScopeType,
@@ -294,8 +273,6 @@
  */
 export declare type DeploymentScopeType = string;
 
-=======
->>>>>>> 66705b8a
 export declare interface ErrorResult {
     code?: number;
     status?: string | null;
@@ -322,28 +299,16 @@
 
 /** Known values of {@link ComponentTaskTemplateType} that the service accepts. */
 export declare const enum KnownComponentTaskTemplateType {
-<<<<<<< HEAD
     Custom = "Custom",
     Create = "Create",
     Delete = "Delete"
-=======
-    Create = "Create",
-    Delete = "Delete",
-    Custom = "Custom"
->>>>>>> 66705b8a
 }
 
 /** Known values of {@link ComponentTaskType} that the service accepts. */
 export declare const enum KnownComponentTaskType {
-<<<<<<< HEAD
     Custom = "Custom",
     Create = "Create",
     Delete = "Delete"
-=======
-    Create = "Create",
-    Delete = "Delete",
-    Custom = "Custom"
->>>>>>> 66705b8a
 }
 
 /** Known values of {@link ComponentTemplateType} that the service accepts. */
@@ -358,7 +323,6 @@
     Repository = "Repository"
 }
 
-<<<<<<< HEAD
 /** Known values of {@link DeploymentScopeDefinitionType} that the service accepts. */
 export declare const enum KnownDeploymentScopeDefinitionType {
     AzureResourceManager = "AzureResourceManager",
@@ -373,8 +337,6 @@
     GitHub = "GitHub"
 }
 
-=======
->>>>>>> 66705b8a
 /** Known values of {@link OrganizationResourceState} that the service accepts. */
 export declare const enum KnownOrganizationResourceState {
     Pending = "Pending",
