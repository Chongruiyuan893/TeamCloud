--- conflicted
+++ resolved
@@ -406,31 +406,6 @@
             },
             {
               "kind": "PropertySignature",
-              "canonicalReference": "teamcloud!Component#storageId:member",
-              "docComment": "",
-              "excerptTokens": [
-                {
-                  "kind": "Content",
-                  "text": "storageId?: "
-                },
-                {
-                  "kind": "Content",
-                  "text": "string | null"
-                },
-                {
-                  "kind": "Content",
-                  "text": ";"
-                }
-              ],
-              "releaseTag": "Public",
-              "name": "storageId",
-              "propertyTypeTokenRange": {
-                "startIndex": 1,
-                "endIndex": 2
-              }
-            },
-            {
-              "kind": "PropertySignature",
               "canonicalReference": "teamcloud!Component#templateId:member",
               "docComment": "",
               "excerptTokens": [
@@ -953,36 +928,7 @@
             },
             {
               "kind": "PropertySignature",
-<<<<<<< HEAD
-              "canonicalReference": "teamcloud!ComponentDeployment#storageId:member",
-              "docComment": "",
-              "excerptTokens": [
-                {
-                  "kind": "Content",
-                  "text": "storageId?: "
-                },
-                {
-                  "kind": "Content",
-                  "text": "string | null"
-                },
-                {
-                  "kind": "Content",
-                  "text": ";"
-                }
-              ],
-              "releaseTag": "Public",
-              "name": "storageId",
-              "propertyTypeTokenRange": {
-                "startIndex": 1,
-                "endIndex": 2
-              }
-            },
-            {
-              "kind": "PropertySignature",
-              "canonicalReference": "teamcloud!ComponentDeployment#type:member",
-=======
               "canonicalReference": "teamcloud!ComponentTask#exitCode:member",
->>>>>>> 5534f31c
               "docComment": "",
               "excerptTokens": [
                 {
@@ -990,14 +936,8 @@
                   "text": "exitCode?: "
                 },
                 {
-<<<<<<< HEAD
-                  "kind": "Reference",
-                  "text": "ComponentDeploymentType",
-                  "canonicalReference": "teamcloud!ComponentDeploymentType:type"
-=======
                   "kind": "Content",
                   "text": "number | null"
->>>>>>> 5534f31c
                 },
                 {
                   "kind": "Content",
@@ -1011,50 +951,6 @@
                 "endIndex": 2
               }
             },
-<<<<<<< HEAD
-            {
-              "kind": "PropertySignature",
-              "canonicalReference": "teamcloud!ComponentDeployment#typeName:member",
-              "docComment": "",
-              "excerptTokens": [
-                {
-                  "kind": "Content",
-                  "text": "typeName?: "
-                },
-                {
-                  "kind": "Content",
-                  "text": "string | null"
-                },
-                {
-                  "kind": "Content",
-                  "text": ";"
-                }
-              ],
-              "releaseTag": "Public",
-              "name": "typeName",
-              "propertyTypeTokenRange": {
-                "startIndex": 1,
-                "endIndex": 2
-              }
-            }
-          ],
-          "extendsTokenRanges": []
-        },
-        {
-          "kind": "Interface",
-          "canonicalReference": "teamcloud!ComponentDeploymentDataResult:interface",
-          "docComment": "",
-          "excerptTokens": [
-            {
-              "kind": "Content",
-              "text": "export interface ComponentDeploymentDataResult "
-            }
-          ],
-          "releaseTag": "Public",
-          "name": "ComponentDeploymentDataResult",
-          "members": [
-=======
->>>>>>> 5534f31c
             {
               "kind": "PropertySignature",
               "canonicalReference": "teamcloud!ComponentTask#finished:member",
@@ -1694,31 +1590,6 @@
           ],
           "releaseTag": "Public",
           "name": "ComponentTaskResourceState",
-          "typeTokenRange": {
-            "startIndex": 1,
-            "endIndex": 2
-          }
-        },
-        {
-          "kind": "TypeAlias",
-          "canonicalReference": "teamcloud!ComponentDeploymentType:type",
-          "docComment": "/**\n * Defines values for ComponentDeploymentType.\n */\n",
-          "excerptTokens": [
-            {
-              "kind": "Content",
-              "text": "export declare type ComponentDeploymentType = "
-            },
-            {
-              "kind": "Content",
-              "text": "\"Create\" | \"Delete\" | \"Custom\" | string"
-            },
-            {
-              "kind": "Content",
-              "text": ";"
-            }
-          ],
-          "releaseTag": "Public",
-          "name": "ComponentDeploymentType",
           "typeTokenRange": {
             "startIndex": 1,
             "endIndex": 2
@@ -3048,8 +2919,6 @@
           "extendsTokenRanges": []
         },
         {
-<<<<<<< HEAD
-=======
           "kind": "TypeAlias",
           "canonicalReference": "teamcloud!Enum3:type",
           "docComment": "/**\n * Defines values for Enum3.\n */\n",
@@ -3075,7 +2944,6 @@
           }
         },
         {
->>>>>>> 5534f31c
           "kind": "Interface",
           "canonicalReference": "teamcloud!ErrorResult:interface",
           "docComment": "",
