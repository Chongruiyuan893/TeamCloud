// Copyright (c) Microsoft Corporation.
// Licensed under the MIT License.


import { Auth } from './Auth';
import { Project, TeamCloud } from 'teamcloud';
import { HubConnection, HubConnectionBuilder, IHttpConnectionOptions } from '@microsoft/signalr'

const _getApiUrl = () => {
    if (!process.env.REACT_APP_TC_API_URL) throw new Error('Must set env variable $REACT_APP_TC_API_URL');
    return process.env.REACT_APP_TC_API_URL;
};

export const apiUrl = _getApiUrl();

export const auth = new Auth();
export const api = new TeamCloud(auth, apiUrl, { credentialScopes: [] });

const httpOptions: IHttpConnectionOptions = {
    accessTokenFactory: async () => (await auth.getToken())?.token ?? '',
}

let connection: HubConnection | undefined

export const resolveSignalR = async (project: Project | undefined, callback: (action: string, data: any) => void) => {

    if (!project) {
        await stopSignalR()
        return;
    }

    await startSignalR(project, callback);
}

export const startSignalR = async (project: Project, callback: (action: string, data: any) => void) => {

    const endpoint = `${apiUrl}/orgs/${project.organization}/projects/${project.id}`;

    if (connection) {
        if (connection.baseUrl === endpoint) {
            console.log('Already started.')
            return;
        } else {
            await stopSignalR();
        }
    }

    connection = new HubConnectionBuilder().withUrl(endpoint, httpOptions).build();

    connection.on('create', data => {
<<<<<<< HEAD
        console.log(`$ create: ${JSON.stringify(data)}`);
    })

    connection.on('update', data => {
        console.log(`$ update: ${JSON.stringify(data)}`);
    })

    connection.on('delete', data => {
        console.log(`$ delete: ${JSON.stringify(data)}`);
    })

    connection.on('custom', data => {
        console.log(`$ custom: ${JSON.stringify(data)}`);
    })
=======
        console.log(`$ create: ${data}`);
        callback('create', data)
    });

    connection.on('update', data => {
        console.log(`$ update: ${data}`);
        callback('update', data)
    });

    connection.on('delete', data => {
        console.log(`$ delete: ${data}`);
        callback('delete', data)
    });

    connection.on('custom', data => {
        console.log(`$ custom: ${data}`);
        callback('custom', data)
    });
>>>>>>> 140e1d98

    await connection.start();
}

export const stopSignalR = async () => {
    if (connection) {
        await connection.stop();
        connection = undefined;
    }
}<|MERGE_RESOLUTION|>--- conflicted
+++ resolved
@@ -48,22 +48,6 @@
     connection = new HubConnectionBuilder().withUrl(endpoint, httpOptions).build();
 
     connection.on('create', data => {
-<<<<<<< HEAD
-        console.log(`$ create: ${JSON.stringify(data)}`);
-    })
-
-    connection.on('update', data => {
-        console.log(`$ update: ${JSON.stringify(data)}`);
-    })
-
-    connection.on('delete', data => {
-        console.log(`$ delete: ${JSON.stringify(data)}`);
-    })
-
-    connection.on('custom', data => {
-        console.log(`$ custom: ${JSON.stringify(data)}`);
-    })
-=======
         console.log(`$ create: ${data}`);
         callback('create', data)
     });
@@ -82,7 +66,6 @@
         console.log(`$ custom: ${data}`);
         callback('custom', data)
     });
->>>>>>> 140e1d98
 
     await connection.start();
 }
