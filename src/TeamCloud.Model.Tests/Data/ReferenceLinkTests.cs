--- conflicted
+++ resolved
@@ -5,7 +5,6 @@
 
 using System;
 using Newtonsoft.Json;
-using Newtonsoft.Json.Linq;
 using TeamCloud.Model.Data.Core;
 using Xunit;
 
@@ -119,11 +118,7 @@
                     => GetBaseUri()?.AppendPath($"api/foo/{{?ownerIdOrName}}").ToString()));
             }
 
-<<<<<<< HEAD
-            [JsonProperty("_self")]
-=======
             [JsonProperty("_self", Order = int.MinValue)]
->>>>>>> 848fb0ca
             public ReferenceLink Self
             {
                 get => GetLink();
