/**
 *  Copyright (c) Microsoft Corporation.
 *  Licensed under the MIT License.
 */

using Microsoft.AspNetCore.Authorization;
using Microsoft.AspNetCore.Mvc;
using System;
using System.Collections.Generic;
using System.Linq;
using System.Threading.Tasks;
using TeamCloud.Data;
using TeamCloud.Model;
using TeamCloud.Model.Data;

namespace TeamCloud.API.Controllers
{
    [ApiController]
    [Route("api/projects")]
    [Authorize(Policy = "projectRead")]
<<<<<<< HEAD
    public sealed class ProjectsController : ControllerBase
    {
        private User currentUser = new User
        {
            Id = Guid.Parse("bc8a62dc-c327-4418-a004-77c85c3fb488"),
            Role = UserRoles.TeamCloud.Admin
        };

=======
    public class ProjectsController : ControllerBase
    {
>>>>>>> 67f36147
        readonly UserService userService;
        readonly Orchestrator orchestrator;
        readonly IProjectsRepositoryReadOnly projectsRepository;

        public ProjectsController(UserService userService, Orchestrator orchestrator, IProjectsRepositoryReadOnly projectsRepository)
        {
            this.userService = userService ?? throw new ArgumentNullException(nameof(userService));
            this.orchestrator = orchestrator ?? throw new ArgumentNullException(nameof(orchestrator));
            this.projectsRepository = projectsRepository ?? throw new ArgumentNullException(nameof(projectsRepository));
        }

        // GET: api/projects
        [HttpGet]
        public async IAsyncEnumerable<Project> Get()
        {
            var projects = projectsRepository
                .ListAsync();

            await foreach (var project in projects)
            {
                yield return project;
            }
        }

        // GET: api/projects/{projectId}
        [HttpGet("{projectId:guid}")]
        public async Task<IActionResult> Get(Guid projectId)
        {
            var project = await projectsRepository
                .GetAsync(projectId)
                .ConfigureAwait(false);

            return project is null
                ? (IActionResult)new NotFoundResult()
                : new OkObjectResult(project);
        }

        // POST: api/projects
        [HttpPost]
        [Authorize(Policy = "projectCreate")]
        public async Task<IActionResult> Post([FromBody] ProjectDefinition projectDefinition)
        {
            // Validate project object
            var validator = new ProjectDefinitionValidator();
            if(!validator.Validate(projectDefinition).IsValid)
            {
                return new BadRequestResult();
            }

            var project = new Project
            {
                Id = Guid.NewGuid(),
                Name = projectDefinition.Name,
                Users = await ResolveUsersAsync(projectDefinition).ConfigureAwait(false),
                Tags = projectDefinition.Tags
            };

            var command = new ProjectCreateCommand(CurrentUser, project);

            var commandResult = await orchestrator
                .InvokeAsync<Project>(command)
                .ConfigureAwait(false);

            if (commandResult.Links.TryGetValue("status", out var statusUrl))
            {
                return new AcceptedResult(statusUrl, commandResult);
            }
            else
            {
                return new OkObjectResult(commandResult);
            }
        }

        // PUT: api/projects
        [HttpPut]
        public void Put([FromBody] Project project)
        {
            // TODO:
        }

        // DELETE: api/projects/{projectId}
        [HttpDelete("{projectId:guid}")]
        [Authorize(Policy = "projectDelete")]
        public async Task<IActionResult> Delete(Guid projectId)
        {
            var project = await projectsRepository
                .GetAsync(projectId)
                .ConfigureAwait(false);

            if (project is null) return new NotFoundResult();

            var command = new ProjectDeleteCommand(CurrentUser, project);

            var commandResult = await orchestrator
                .InvokeAsync<Project>(command)
                .ConfigureAwait(false);

            if (commandResult.Links.TryGetValue("status", out var statusUrl))
            {
                return new AcceptedResult(statusUrl, commandResult);
            }
            else
            {
                return new OkObjectResult(commandResult);
            }
        }

        private User CurrentUser => new User()
        {
            Id = userService.CurrentUserId,
            Role = UserRoles.Project.Owner
        };

        private async Task<List<User>> ResolveUsersAsync(ProjectDefinition projectDefinition)
        {
            var tasks = projectDefinition.Users.Select(user => userService.GetUserAsync(user));
            var users = await Task.WhenAll(tasks).ConfigureAwait(false);
            var owners = users.Where(user => user.Role.Equals(UserRoles.Project.Owner));

            return users
                .Where(user => user.Role.Equals(UserRoles.Project.Member))
                .Except(owners, new UserComparer()) // filter out owners
                .Union(owners) // union members and owners
                .ToList();
        }
    }
}
<|MERGE_RESOLUTION|>--- conflicted
+++ resolved
@@ -1,149 +1,133 @@
-/**
- *  Copyright (c) Microsoft Corporation.
- *  Licensed under the MIT License.
- */
-
-using Microsoft.AspNetCore.Authorization;
-using Microsoft.AspNetCore.Mvc;
-using System;
-using System.Collections.Generic;
-using System.Linq;
-using System.Threading.Tasks;
-using TeamCloud.Data;
-using TeamCloud.Model;
-using TeamCloud.Model.Data;
-
-namespace TeamCloud.API.Controllers
-{
-    [ApiController]
-    [Route("api/projects")]
-    [Authorize(Policy = "projectRead")]
-<<<<<<< HEAD
-    public sealed class ProjectsController : ControllerBase
+/**
+ *  Copyright (c) Microsoft Corporation.
+ *  Licensed under the MIT License.
+ */
+
+using System;
+using System.Collections.Generic;
+using System.Linq;
+using System.Threading.Tasks;
+using Microsoft.AspNetCore.Authorization;
+using Microsoft.AspNetCore.Mvc;
+using TeamCloud.Data;
+using TeamCloud.Model;
+using TeamCloud.Model.Data;
+
+namespace TeamCloud.API.Controllers
+{
+    [ApiController]
+    [Route("api/projects")]
+    [Authorize(Policy = "projectRead")]
+    public class ProjectsController : ControllerBase
     {
-        private User currentUser = new User
-        {
-            Id = Guid.Parse("bc8a62dc-c327-4418-a004-77c85c3fb488"),
-            Role = UserRoles.TeamCloud.Admin
-        };
-
-=======
-    public class ProjectsController : ControllerBase
-    {
->>>>>>> 67f36147
-        readonly UserService userService;
-        readonly Orchestrator orchestrator;
-        readonly IProjectsRepositoryReadOnly projectsRepository;
-
-        public ProjectsController(UserService userService, Orchestrator orchestrator, IProjectsRepositoryReadOnly projectsRepository)
-        {
-            this.userService = userService ?? throw new ArgumentNullException(nameof(userService));
-            this.orchestrator = orchestrator ?? throw new ArgumentNullException(nameof(orchestrator));
-            this.projectsRepository = projectsRepository ?? throw new ArgumentNullException(nameof(projectsRepository));
-        }
-
-        // GET: api/projects
-        [HttpGet]
-        public async IAsyncEnumerable<Project> Get()
-        {
-            var projects = projectsRepository
-                .ListAsync();
-
-            await foreach (var project in projects)
-            {
-                yield return project;
-            }
-        }
-
-        // GET: api/projects/{projectId}
-        [HttpGet("{projectId:guid}")]
-        public async Task<IActionResult> Get(Guid projectId)
-        {
-            var project = await projectsRepository
-                .GetAsync(projectId)
-                .ConfigureAwait(false);
-
-            return project is null
-                ? (IActionResult)new NotFoundResult()
-                : new OkObjectResult(project);
-        }
-
-        // POST: api/projects
-        [HttpPost]
-        [Authorize(Policy = "projectCreate")]
-        public async Task<IActionResult> Post([FromBody] ProjectDefinition projectDefinition)
-        {
-            // Validate project object
-            var validator = new ProjectDefinitionValidator();
-            if(!validator.Validate(projectDefinition).IsValid)
-            {
-                return new BadRequestResult();
-            }
-
-            var project = new Project
-            {
-                Id = Guid.NewGuid(),
-                Name = projectDefinition.Name,
-                Users = await ResolveUsersAsync(projectDefinition).ConfigureAwait(false),
-                Tags = projectDefinition.Tags
-            };
-
-            var command = new ProjectCreateCommand(CurrentUser, project);
-
-            var commandResult = await orchestrator
-                .InvokeAsync<Project>(command)
-                .ConfigureAwait(false);
-
-            if (commandResult.Links.TryGetValue("status", out var statusUrl))
-            {
-                return new AcceptedResult(statusUrl, commandResult);
-            }
-            else
-            {
-                return new OkObjectResult(commandResult);
-            }
-        }
-
-        // PUT: api/projects
-        [HttpPut]
-        public void Put([FromBody] Project project)
-        {
-            // TODO:
-        }
-
-        // DELETE: api/projects/{projectId}
-        [HttpDelete("{projectId:guid}")]
-        [Authorize(Policy = "projectDelete")]
-        public async Task<IActionResult> Delete(Guid projectId)
-        {
-            var project = await projectsRepository
-                .GetAsync(projectId)
-                .ConfigureAwait(false);
-
-            if (project is null) return new NotFoundResult();
-
+        readonly UserService userService;
+        readonly Orchestrator orchestrator;
+        readonly IProjectsRepositoryReadOnly projectsRepository;
+
+        public ProjectsController(UserService userService, Orchestrator orchestrator, IProjectsRepositoryReadOnly projectsRepository)
+        {
+            this.userService = userService ?? throw new ArgumentNullException(nameof(userService));
+            this.orchestrator = orchestrator ?? throw new ArgumentNullException(nameof(orchestrator));
+            this.projectsRepository = projectsRepository ?? throw new ArgumentNullException(nameof(projectsRepository));
+        }
+
+        // GET: api/projects
+        [HttpGet]
+        public async IAsyncEnumerable<Project> Get()
+        {
+            var projects = projectsRepository
+                .ListAsync();
+
+            await foreach (var project in projects)
+            {
+                yield return project;
+            }
+        }
+
+        // GET: api/projects/{projectId}
+        [HttpGet("{projectId:guid}")]
+        public async Task<IActionResult> Get(Guid projectId)
+        {
+            var project = await projectsRepository
+                .GetAsync(projectId)
+                .ConfigureAwait(false);
+
+            return project is null
+                ? (IActionResult)new NotFoundResult()
+                : new OkObjectResult(project);
+        }
+
+        // POST: api/projects
+        [HttpPost]
+        [Authorize(Policy = "projectCreate")]
+        public async Task<IActionResult> Post([FromBody] ProjectDefinition projectDefinition)
+        {
+            if (projectDefinition is null) return new BadRequestResult();
+
+            var project = new Project
+            {
+                Id = Guid.NewGuid(),
+                Name = projectDefinition.Name,
+                Users = await ResolveUsersAsync(projectDefinition).ConfigureAwait(false),
+                Tags = projectDefinition.Tags
+            };
+
+            var command = new ProjectCreateCommand(CurrentUser, project);
+
+            var commandResult = await orchestrator
+                .InvokeAsync<Project>(command)
+                .ConfigureAwait(false);
+
+            if (commandResult.Links.TryGetValue("status", out var statusUrl))
+            {
+                return new AcceptedResult(statusUrl, commandResult);
+            }
+            else
+            {
+                return new OkObjectResult(commandResult);
+            }
+        }
+
+        // PUT: api/projects
+        [HttpPut]
+        public void Put([FromBody] Project project)
+        {
+            // TODO:
+        }
+
+        // DELETE: api/projects/{projectId}
+        [HttpDelete("{projectId:guid}")]
+        [Authorize(Policy = "projectDelete")]
+        public async Task<IActionResult> Delete(Guid projectId)
+        {
+            var project = await projectsRepository
+                .GetAsync(projectId)
+                .ConfigureAwait(false);
+
+            if (project is null) return new NotFoundResult();
+
             var command = new ProjectDeleteCommand(CurrentUser, project);
 
             var commandResult = await orchestrator
                 .InvokeAsync<Project>(command)
                 .ConfigureAwait(false);
 
-            if (commandResult.Links.TryGetValue("status", out var statusUrl))
-            {
-                return new AcceptedResult(statusUrl, commandResult);
-            }
-            else
-            {
-                return new OkObjectResult(commandResult);
-            }
-        }
-
-        private User CurrentUser => new User()
-        {
-            Id = userService.CurrentUserId,
-            Role = UserRoles.Project.Owner
-        };
-
+            if (commandResult.Links.TryGetValue("status", out var statusUrl))
+            {
+                return new AcceptedResult(statusUrl, commandResult);
+            }
+            else
+            {
+                return new OkObjectResult(commandResult);
+            }
+        }
+
+        private User CurrentUser => new User()
+        {
+            Id = userService.CurrentUserId,
+            Role = UserRoles.Project.Owner
+        };
+
         private async Task<List<User>> ResolveUsersAsync(ProjectDefinition projectDefinition)
         {
             var tasks = projectDefinition.Users.Select(user => userService.GetUserAsync(user));
@@ -155,6 +139,6 @@
                 .Except(owners, new UserComparer()) // filter out owners
                 .Union(owners) // union members and owners
                 .ToList();
-        }
-    }
-}
+        }
+    }
+}