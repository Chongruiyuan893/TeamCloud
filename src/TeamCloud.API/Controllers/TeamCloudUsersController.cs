--- conflicted
+++ resolved
@@ -1,35 +1,13 @@
-﻿/**
- *  Copyright (c) Microsoft Corporation.
- *  Licensed under the MIT License.
- */
-
-using System;
-using System.Linq;
-using System.Threading.Tasks;
-using Microsoft.AspNetCore.Authorization;
-using Microsoft.AspNetCore.Mvc;
-<<<<<<< HEAD
-using TeamCloud.Data;
-using TeamCloud.Model;
-
-namespace TeamCloud.API
-{
-    [ApiController]
-    [Route("api/users")]
-    [Authorize(Policy = "admin")]
-    public class TeamCloudUsersController : ControllerBase
-    {
-        readonly Orchestrator orchestrator;
-        readonly ITeamCloudRepository teamCloudRepository;
-
-        public TeamCloudUsersController(Orchestrator orchestrator, ITeamCloudRepository teamCloudRepository)
-        {
-            this.orchestrator = orchestrator ?? throw new ArgumentNullException(nameof(orchestrator));
-            this.teamCloudRepository = teamCloudRepository ?? throw new ArgumentNullException(nameof(teamCloudRepository));
-        }
-
-        // GET: api/config
-=======
+﻿/**
+ *  Copyright (c) Microsoft Corporation.
+ *  Licensed under the MIT License.
+ */
+
+using System;
+using System.Linq;
+using System.Threading.Tasks;
+using Microsoft.AspNetCore.Authorization;
+using Microsoft.AspNetCore.Mvc;
 using TeamCloud.Data;
 using TeamCloud.Model;
 
@@ -48,54 +26,47 @@
         };
 
         readonly Orchestrator orchestrator;
-        readonly ITeamCloudContainer teamCloudContainer;
-
-        public TeamCloudUsersController(Orchestrator orchestrator, ITeamCloudContainer teamCloudContainer)
-        {
-            this.orchestrator = orchestrator ?? throw new ArgumentNullException(nameof(orchestrator));
-            this.teamCloudContainer = teamCloudContainer ?? throw new ArgumentNullException(nameof(teamCloudContainer));
-        }
-
-        // GET: api/config
->>>>>>> 2abe78f9
-        [HttpGet]
-        public async Task<IActionResult> Get()
-        {
-            var teamCloudInstance = await teamCloudRepository
-                .GetAsync()
-                .ConfigureAwait(false);
-
-            var users = teamCloudInstance?.Users;
-
-            return users is null
-                ? (IActionResult)new NotFoundResult()
-                : new OkObjectResult(users);
-        }
-
-        // GET: api/users/{userId}
-        [HttpGet("{userId:guid}")]
-        public async Task<IActionResult> Get(Guid userId)
-        {
-            var teamCloudInstance = await teamCloudRepository
-                .GetAsync()
-                .ConfigureAwait(false);
-
-            var user = teamCloudInstance?.Users?.FirstOrDefault(u => u.Id == userId);
-
-            return user is null
-                ? (IActionResult)new NotFoundResult()
-                : new OkObjectResult(user);
-        }
-
-        // POST: api/users
-        [HttpPost]
-        public async Task<IActionResult> Post([FromBody] UserDefinition userDefinition)
-<<<<<<< HEAD
-        {
-            if (userDefinition is null) return new BadRequestResult();
-
-            var command = new TeamCloudUserCreateCommand(userDefinition);
-=======
+        readonly ITeamCloudContainer teamCloudContainer;
+
+        public TeamCloudUsersController(Orchestrator orchestrator, ITeamCloudRepository teamCloudRepository)
+        {
+            this.orchestrator = orchestrator ?? throw new ArgumentNullException(nameof(orchestrator));
+            this.teamCloudRepository = teamCloudRepository ?? throw new ArgumentNullException(nameof(teamCloudRepository));
+        }
+
+        // GET: api/config
+        [HttpGet]
+        public async Task<IActionResult> Get()
+        {
+            var teamCloudInstance = await teamCloudRepository
+                .GetAsync()
+                .ConfigureAwait(false);
+
+            var users = teamCloudInstance?.Users;
+
+            return users is null
+                ? (IActionResult)new NotFoundResult()
+                : new OkObjectResult(users);
+        }
+
+        // GET: api/users/{userId}
+        [HttpGet("{userId:guid}")]
+        public async Task<IActionResult> Get(Guid userId)
+        {
+            var teamCloudInstance = await teamCloudRepository
+                .GetAsync()
+                .ConfigureAwait(false);
+
+            var user = teamCloudInstance?.Users?.FirstOrDefault(u => u.Id == userId);
+
+            return user is null
+                ? (IActionResult)new NotFoundResult()
+                : new OkObjectResult(user);
+        }
+
+        // POST: api/users
+        [HttpPost]
+        public async Task<IActionResult> Post([FromBody] UserDefinition userDefinition)
         {
             if (userDefinition is null) return new BadRequestResult();
 
@@ -106,55 +77,54 @@
                 Tags = userDefinition.Tags
             };
 
-            var command = new TeamCloudUserCreateCommand(currentUser, newUser);
->>>>>>> 2abe78f9
-
-            var commandResult = await orchestrator
-                .InvokeAsync<User>(command)
-                .ConfigureAwait(false);
-
-            if (commandResult.Links.TryGetValue("status", out var statusUrl))
-            {
-                return new AcceptedResult(statusUrl, commandResult);
-            }
-            else
-            {
-                return new OkObjectResult(commandResult);
-            }
-        }
-
-        // PUT: api/users
-        [HttpPut]
-        public async Task<IActionResult> Put([FromBody] User user)
-        {
-            var teamCloudInstance = await teamCloudRepository
-                .GetAsync()
-                .ConfigureAwait(false);
-
-            var oldUser = teamCloudInstance?.Users?.FirstOrDefault(u => u.Id == user.Id);
-
-            if (oldUser is null) return new NotFoundResult();
-
-            // TODO: start TeamCloudUserUpdateOrchestration and replace the code below (only the orchestrator can write to the database)
-
-            return new OkObjectResult(user);
-        }
-
-        // DELETE: api/users/{userId}
-        [HttpDelete("{userId:guid}")]
-        public async Task<IActionResult> Delete(Guid userId)
-        {
-            var teamCloudInstance = await teamCloudRepository
-                .GetAsync()
-                .ConfigureAwait(false);
-
-            var user = teamCloudInstance?.Users?.FirstOrDefault(u => u.Id == userId);
-
-            if (user is null) return new NotFoundResult();
-
-            // TODO: start TeamCloudUserDeleteOrchestration and replace the code below (only the orchestrator can write to the database)
-
-            return new OkResult();
-        }
-    }
-}
+            var command = new TeamCloudUserCreateCommand(currentUser, newUser);
+
+            var commandResult = await orchestrator
+                .InvokeAsync<User>(command)
+                .ConfigureAwait(false);
+
+            if (commandResult.Links.TryGetValue("status", out var statusUrl))
+            {
+                return new AcceptedResult(statusUrl, commandResult);
+            }
+            else
+            {
+                return new OkObjectResult(commandResult);
+            }
+        }
+
+        // PUT: api/users
+        [HttpPut]
+        public async Task<IActionResult> Put([FromBody] User user)
+        {
+            var teamCloudInstance = await teamCloudRepository
+                .GetAsync()
+                .ConfigureAwait(false);
+
+            var oldUser = teamCloudInstance?.Users?.FirstOrDefault(u => u.Id == user.Id);
+
+            if (oldUser is null) return new NotFoundResult();
+
+            // TODO: start TeamCloudUserUpdateOrchestration and replace the code below (only the orchestrator can write to the database)
+
+            return new OkObjectResult(user);
+        }
+
+        // DELETE: api/users/{userId}
+        [HttpDelete("{userId:guid}")]
+        public async Task<IActionResult> Delete(Guid userId)
+        {
+            var teamCloudInstance = await teamCloudRepository
+                .GetAsync()
+                .ConfigureAwait(false);
+
+            var user = teamCloudInstance?.Users?.FirstOrDefault(u => u.Id == userId);
+
+            if (user is null) return new NotFoundResult();
+
+            // TODO: start TeamCloudUserDeleteOrchestration and replace the code below (only the orchestrator can write to the database)
+
+            return new OkResult();
+        }
+    }
+}