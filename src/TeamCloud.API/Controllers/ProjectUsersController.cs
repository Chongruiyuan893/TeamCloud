--- conflicted
+++ resolved
@@ -1,22 +1,22 @@
-﻿/**
- *  Copyright (c) Microsoft Corporation.
- *  Licensed under the MIT License.
- */
-
-using System;
-using System.Linq;
-using System.Threading.Tasks;
-using Microsoft.AspNetCore.Authorization;
-using Microsoft.AspNetCore.Mvc;
-using TeamCloud.Data;
-using TeamCloud.Model;
-
-namespace TeamCloud.API.Controllers
-{
-    [ApiController]
-    [Authorize(Policy = "projectRead")]
-    [Route("api/projects/{projectId:guid}/users")]
-    public class ProjectUsersController : ControllerBase
+﻿/**
+ *  Copyright (c) Microsoft Corporation.
+ *  Licensed under the MIT License.
+ */
+
+using System;
+using System.Linq;
+using System.Threading.Tasks;
+using Microsoft.AspNetCore.Authorization;
+using Microsoft.AspNetCore.Mvc;
+using TeamCloud.Data;
+using TeamCloud.Model;
+
+namespace TeamCloud.API.Controllers
+{
+    [ApiController]
+    [Authorize(Policy = "projectRead")]
+    [Route("api/projects/{projectId:guid}/users")]
+    public class ProjectUsersController : ControllerBase
     {
         // FIXME:
         private User currentUser = new User
@@ -24,70 +24,65 @@
             Id = Guid.Parse("bc8a62dc-c327-4418-a004-77c85c3fb488"),
             Role = UserRoles.TeamCloud.Admin
         };
-
-        readonly Orchestrator orchestrator;
-        readonly IProjectsRepository projectsRepository;
-
-        public Guid? ProjectId {
-            get {
-                var projectId = RouteData.Values.GetValueOrDefault(nameof(ProjectId), StringComparison.OrdinalIgnoreCase)?.ToString();
-
-                return (string.IsNullOrEmpty(projectId) ? null : (Guid?)Guid.Parse(projectId));
-            }
-        }
-
-        public ProjectUsersController(Orchestrator orchestrator, IProjectsRepository projectsRepository)
-        {
-            this.orchestrator = orchestrator ?? throw new ArgumentNullException(nameof(orchestrator));
-            this.projectsRepository = projectsRepository ?? throw new ArgumentNullException(nameof(projectsRepository));
-        }
-
-        // GET: api/projects/{projectId}/users
-        [HttpGet]
-        public async Task<IActionResult> Get()
-        {
-            if (!ProjectId.HasValue) return new NotFoundResult();
-
-            var project = await projectsRepository
-                .GetAsync(ProjectId.Value)
-                .ConfigureAwait(false);
-
-            var users = project?.Users;
-
-            return users is null
-                ? (IActionResult)new NotFoundResult()
-                : new OkObjectResult(users);
-        }
-
-        // GET: api/projects/{projectId}/users/{userId}
-        [HttpGet("{userId:guid}")]
-        public async Task<IActionResult> Get(Guid userId)
-        {
-            if (!ProjectId.HasValue) return new NotFoundResult();
-
-            var project = await projectsRepository
-                .GetAsync(ProjectId.Value)
-                .ConfigureAwait(false);
-
-            var user = project?.Users?.FirstOrDefault(u => u.Id == userId);
-
-            return user is null
-                ? (IActionResult)new NotFoundResult()
-                : new OkObjectResult(user);
-        }
-
-        // POST: api/projects/{projectId}/users
-        [HttpPost]
-        [Authorize(Policy = "projectCreate")]
-        public async Task<IActionResult> Post([FromBody] UserDefinition userDefinition)
-        {
-            if (!ProjectId.HasValue) return new NotFoundResult();
-
-<<<<<<< HEAD
-            if (userDefinition is null) return new BadRequestResult();
-
-            var command = new ProjectUserCreateCommand(userDefinition, ProjectId.Value);
-=======
+
+        readonly Orchestrator orchestrator;
+        readonly IProjectsRepository projectsRepository;
+
+        public Guid? ProjectId {
+            get {
+                var projectId = RouteData.Values.GetValueOrDefault(nameof(ProjectId), StringComparison.OrdinalIgnoreCase)?.ToString();
+
+                return (string.IsNullOrEmpty(projectId) ? null : (Guid?)Guid.Parse(projectId));
+            }
+        }
+
+        public ProjectUsersController(Orchestrator orchestrator, IProjectsRepository projectsRepository)
+        {
+            this.orchestrator = orchestrator ?? throw new ArgumentNullException(nameof(orchestrator));
+            this.projectsRepository = projectsRepository ?? throw new ArgumentNullException(nameof(projectsRepository));
+        }
+
+        // GET: api/projects/{projectId}/users
+        [HttpGet]
+        public async Task<IActionResult> Get()
+        {
+            if (!ProjectId.HasValue) return new NotFoundResult();
+
+            var project = await projectsRepository
+                .GetAsync(ProjectId.Value)
+                .ConfigureAwait(false);
+
+            var users = project?.Users;
+
+            return users is null
+                ? (IActionResult)new NotFoundResult()
+                : new OkObjectResult(users);
+        }
+
+        // GET: api/projects/{projectId}/users/{userId}
+        [HttpGet("{userId:guid}")]
+        public async Task<IActionResult> Get(Guid userId)
+        {
+            if (!ProjectId.HasValue) return new NotFoundResult();
+
+            var project = await projectsRepository
+                .GetAsync(ProjectId.Value)
+                .ConfigureAwait(false);
+
+            var user = project?.Users?.FirstOrDefault(u => u.Id == userId);
+
+            return user is null
+                ? (IActionResult)new NotFoundResult()
+                : new OkObjectResult(user);
+        }
+
+        // POST: api/projects/{projectId}/users
+        [HttpPost]
+        [Authorize(Policy = "projectCreate")]
+        public async Task<IActionResult> Post([FromBody] UserDefinition userDefinition)
+        {
+            if (!ProjectId.HasValue) return new NotFoundResult();
+
             if (userDefinition is null) return new BadRequestResult();
 
             var newUser = new User
@@ -97,72 +92,71 @@
                 Tags = userDefinition.Tags
             };
 
-            var command = new ProjectUserCreateCommand(currentUser, newUser, ProjectId.Value);
->>>>>>> 2abe78f9
-
-            var commandResult = await orchestrator
-                .InvokeAsync<User>(command)
-                .ConfigureAwait(false);
-
-            if (commandResult.Links.TryGetValue("status", out var statusUrl))
-            {
-                return new AcceptedResult(statusUrl, commandResult);
-            }
-            else
-            {
-                return new OkObjectResult(commandResult);
-            }
-        }
-
-        // PUT: api/projects/{projectId}/users
-        [HttpPut]
-        [Authorize(Policy = "projectCreate")]
-        public async Task<IActionResult> Put([FromBody] User user)
-        {
-            if (!ProjectId.HasValue) return new NotFoundResult();
-
-            var project = await projectsRepository
-                .GetAsync(ProjectId.Value)
-                .ConfigureAwait(false);
-
-            var oldUser = project?.Users?.FirstOrDefault(u => u.Id == user.Id);
-
-            if (oldUser is null) return new NotFoundResult();
-
-            // TODO: send ProjectUserUpdateCommand and replace the code below (only the orchestrator can write to the database)
-
-            return new OkObjectResult(user);
-        }
-
-        // DELETE: api/projects/{projectId}/users/{userId}
-        [HttpDelete("{userId:guid}")]
-        [Authorize(Policy = "projectCreate")]
-        public async Task<IActionResult> Delete(Guid userId)
-        {
-            if (!ProjectId.HasValue) return new NotFoundResult();
-
-            var project = await projectsRepository
-                .GetAsync(ProjectId.Value)
-                .ConfigureAwait(false);
-
-            var user = project?.Users?.FirstOrDefault(u => u.Id == userId);
-
-            if (user is null) return new NotFoundResult();
-
-            var command = new ProjectUserDeleteCommand(currentUser, user, ProjectId.Value);
-
-            var commandResult = await orchestrator
-                .InvokeAsync<Project>(command)
-                .ConfigureAwait(false);
-
-            if (commandResult.Links.TryGetValue("status", out var statusUrl))
-            {
-                return new AcceptedResult(statusUrl, commandResult);
-            }
-            else
-            {
-                return new OkObjectResult(commandResult);
-            }
-        }
-    }
-}
+            var command = new ProjectUserCreateCommand(currentUser, newUser, ProjectId.Value);
+
+            var commandResult = await orchestrator
+                .InvokeAsync<User>(command)
+                .ConfigureAwait(false);
+
+            if (commandResult.Links.TryGetValue("status", out var statusUrl))
+            {
+                return new AcceptedResult(statusUrl, commandResult);
+            }
+            else
+            {
+                return new OkObjectResult(commandResult);
+            }
+        }
+
+        // PUT: api/projects/{projectId}/users
+        [HttpPut]
+        [Authorize(Policy = "projectCreate")]
+        public async Task<IActionResult> Put([FromBody] User user)
+        {
+            if (!ProjectId.HasValue) return new NotFoundResult();
+
+            var project = await projectsRepository
+                .GetAsync(ProjectId.Value)
+                .ConfigureAwait(false);
+
+            var oldUser = project?.Users?.FirstOrDefault(u => u.Id == user.Id);
+
+            if (oldUser is null) return new NotFoundResult();
+
+            // TODO: send ProjectUserUpdateCommand and replace the code below (only the orchestrator can write to the database)
+
+            return new OkObjectResult(user);
+        }
+
+        // DELETE: api/projects/{projectId}/users/{userId}
+        [HttpDelete("{userId:guid}")]
+        [Authorize(Policy = "projectCreate")]
+        public async Task<IActionResult> Delete(Guid userId)
+        {
+            if (!ProjectId.HasValue) return new NotFoundResult();
+
+            var project = await projectsRepository
+                .GetAsync(ProjectId.Value)
+                .ConfigureAwait(false);
+
+            var user = project?.Users?.FirstOrDefault(u => u.Id == userId);
+
+            if (user is null) return new NotFoundResult();
+
+            var command = new ProjectUserDeleteCommand(currentUser, user, ProjectId.Value);
+
+            var commandResult = await orchestrator
+                .InvokeAsync<Project>(command)
+                .ConfigureAwait(false);
+
+            if (commandResult.Links.TryGetValue("status", out var statusUrl))
+            {
+                return new AcceptedResult(statusUrl, commandResult);
+            }
+            else
+            {
+                return new OkObjectResult(commandResult);
+            }
+        }
+    }
+}