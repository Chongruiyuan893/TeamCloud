/**
 *  Copyright (c) Microsoft Corporation.
 *  Licensed under the MIT License.
 */

using System;
using System.Collections.Generic;
using System.Linq;
using System.Reflection;
using System.Security.Claims;
using System.Threading.Tasks;
using FluentValidation.AspNetCore;
using Microsoft.AspNetCore.Authentication;
using Microsoft.AspNetCore.Authentication.AzureAD.UI;
using Microsoft.AspNetCore.Authentication.JwtBearer;
using Microsoft.AspNetCore.Builder;
using Microsoft.AspNetCore.Hosting;
using Microsoft.AspNetCore.Http;
using Microsoft.AspNetCore.Mvc.Authorization;
using Microsoft.AspNetCore.Routing;
using Microsoft.AspNetCore.Server.Kestrel.Core;
using Microsoft.Extensions.Configuration;
using Microsoft.Extensions.DependencyInjection;
using Microsoft.Extensions.Hosting;
using TeamCloud.Azure;
using TeamCloud.Configuration;
using TeamCloud.Data;
using TeamCloud.Data.CosmosDb;
using TeamCloud.Model;
using YamlDotNet.Serialization;
using YamlDotNet.Serialization.NamingConventions;

namespace TeamCloud.API
{

    public class Startup
    {
        public Startup(IConfiguration configuration)
        {
            Configuration = configuration;
        }

        public IConfiguration Configuration { get; }

        public void Configure(IApplicationBuilder app, IWebHostEnvironment env)
        {
            if (env.IsDevelopment())
            {
                app.UseDeveloperExceptionPage();
            }
            else
            {
                app.UseHsts();
            }

            app
                .UseHttpsRedirection()
                .UseRouting()
                .UseAuthentication()
                .UseAuthorization()
                .UseEndpoints(endpoints => endpoints.MapControllers());
        }

        public void ConfigureServices(IServiceCollection services)
<<<<<<< HEAD
        {
            var currentAssembly = Assembly.GetExecutingAssembly();
=======
        {
            // kestrel
            services.Configure<KestrelServerOptions>(options =>
            {
                options.AllowSynchronousIO = true;
            });

            // IIS
            services.Configure<IISServerOptions>(options =>
            {
                options.AllowSynchronousIO = true;
            });
>>>>>>> 59f2a2ed

            services
                .AddOptions(currentAssembly)
                .AddAzure();

            services
                .AddSingleton<IHttpContextAccessor, HttpContextAccessor>()
                .AddSingleton<Orchestrator>()
                .AddSingleton<UserService>()
                .AddScoped<IProjectsRepositoryReadOnly, CosmosDbProjectsRepository>()
                .AddScoped<ITeamCloudRepositoryReadOnly, CosmosDbTeamCloudRepository>();

            ConfigureAuthentication(services);
            ConfigureAuthorization(services);

            services
                .AddMvc(options =>
                {
                    options.InputFormatters.Add(new YamlInputFormatter(new DeserializerBuilder().WithNamingConvention(CamelCaseNamingConvention.Instance).Build()));
                    //options.OutputFormatters.Add(new YamlOutputFormatter(new SerializerBuilder().WithNamingConvention(CamelCaseNamingConvention.Instance).Build()));
                    options.FormatterMappings.SetMediaTypeMappingForFormat("application/x-yaml", MediaTypeHeaderValues.ApplicationYaml);
                    options.FormatterMappings.SetMediaTypeMappingForFormat("text/yaml", MediaTypeHeaderValues.TextYaml);
                });


            services
                .AddControllers()
                .AddNewtonsoftJson()
                .AddFluentValidation(config => 
                {
                    config.RegisterValidatorsFromAssembly(currentAssembly);
                    config.ImplicitlyValidateChildProperties = true;
                });
        }

        private void ConfigureAuthentication(IServiceCollection services)
        {
            const string AzureAdSectionName = "AzureAD";

            services
                .AddAuthentication(AzureADDefaults.JwtBearerAuthenticationScheme)
                .AddAzureADBearer(options => Configuration.Bind(AzureAdSectionName, options));

            services
                .AddHttpContextAccessor()
                .Configure<AzureADOptions>(options => Configuration.Bind(AzureAdSectionName, options))
                .Configure<JwtBearerOptions>(AzureADDefaults.JwtBearerAuthenticationScheme, options =>
                {
                    // This is an Microsoft identity platform Web API
                    options.Authority += "/v2.0";

                    // Disable audience validation
                    options.TokenValidationParameters.ValidateAudience = false;

                    // Get the tenant ID from configuration to configure issuer validation
                    var tenantId = Configuration.GetSection(AzureAdSectionName).GetValue<string>("TenantId");

                    // The valid issuers can be based on Azure identity V1 or V2
                    options.TokenValidationParameters.ValidIssuers = new string[]
                    {
                        $"https://login.microsoftonline.com/{tenantId}/v2.0",
                        $"https://sts.windows.net/{tenantId}/"
                    };

                    options.Events = new JwtBearerEvents()
                    {
                        OnTokenValidated = async (TokenValidatedContext context) =>
                        {
                            var userId = context.Principal.GetObjectId();

                            var userClaims = await ResolveClaimsAsync(userId, context.HttpContext).ConfigureAwait(false);
                            if (userClaims.Any()) context.Principal.AddIdentity(new ClaimsIdentity(userClaims));
                        }
                    };
                });

        }

        private void ConfigureAuthorization(IServiceCollection services)
        {
            services
                .AddMvc(options =>
                {
                    // Requires authentication across the API
                    options.Filters.Add(new AuthorizeFilter("default"));
                });

            services
                .AddAuthorization(options =>
                {
                    options.AddPolicy("default", policy =>
                    {
                        policy.RequireAuthenticatedUser();
                    });

                    options.AddPolicy("admin", policy =>
                    {
                        policy.RequireRole(UserRoles.TeamCloud.Admin);
                    });

                    options.AddPolicy("projectCreate", policy =>
                    {
                        policy.RequireRole(UserRoles.TeamCloud.Admin, UserRoles.TeamCloud.Creator);
                    });

                    options.AddPolicy("projectRead", policy =>
                    {
                        policy.RequireRole(UserRoles.TeamCloud.Admin, UserRoles.Project.Owner, UserRoles.Project.Member);
                    });

                    options.AddPolicy("projectDelete", policy =>
                    {
                        policy.RequireRole(UserRoles.TeamCloud.Admin, UserRoles.Project.Owner);
                    });
                });
        }

        private async Task<IEnumerable<Claim>> ResolveClaimsAsync(Guid userId, HttpContext httpContext)
        {
            var claims = new List<Claim>()
            {
                // just for testing - everyone is an admin
                new Claim(ClaimTypes.Role, UserRoles.TeamCloud.Admin)
            };

            var projectIdRouteValue = httpContext.GetRouteData()
                .Values.GetValueOrDefault("ProjectId", StringComparison.OrdinalIgnoreCase)?.ToString();

            if (Guid.TryParse(projectIdRouteValue, out Guid projectId))
            {
                var projectRepository = httpContext.RequestServices
                    .GetRequiredService<IProjectsRepository>();

                var project = await projectRepository
                    .GetAsync(projectId)
                    .ConfigureAwait(false);

                var projectClaims = (project.Users ?? Enumerable.Empty<User>())
                    .Where(user => user.Id == userId)
                    .Select(user => new Claim(ClaimTypes.Role, user.Role));

                claims.AddRange(projectClaims);
            }

            return claims;
        }
    }
}<|MERGE_RESOLUTION|>--- conflicted
+++ resolved
@@ -1,71 +1,67 @@
-/**
- *  Copyright (c) Microsoft Corporation.
- *  Licensed under the MIT License.
- */
-
+/**
+ *  Copyright (c) Microsoft Corporation.
+ *  Licensed under the MIT License.
+ */
+
 using System;
 using System.Collections.Generic;
 using System.Linq;
 using System.Reflection;
 using System.Security.Claims;
-using System.Threading.Tasks;
-using FluentValidation.AspNetCore;
-using Microsoft.AspNetCore.Authentication;
-using Microsoft.AspNetCore.Authentication.AzureAD.UI;
+using System.Threading.Tasks;
+using FluentValidation.AspNetCore;
+using Microsoft.AspNetCore.Authentication;
+using Microsoft.AspNetCore.Authentication.AzureAD.UI;
 using Microsoft.AspNetCore.Authentication.JwtBearer;
-using Microsoft.AspNetCore.Builder;
-using Microsoft.AspNetCore.Hosting;
-using Microsoft.AspNetCore.Http;
+using Microsoft.AspNetCore.Builder;
+using Microsoft.AspNetCore.Hosting;
+using Microsoft.AspNetCore.Http;
 using Microsoft.AspNetCore.Mvc.Authorization;
 using Microsoft.AspNetCore.Routing;
 using Microsoft.AspNetCore.Server.Kestrel.Core;
-using Microsoft.Extensions.Configuration;
-using Microsoft.Extensions.DependencyInjection;
-using Microsoft.Extensions.Hosting;
-using TeamCloud.Azure;
+using Microsoft.Extensions.Configuration;
+using Microsoft.Extensions.DependencyInjection;
+using Microsoft.Extensions.Hosting;
+using TeamCloud.Azure;
 using TeamCloud.Configuration;
 using TeamCloud.Data;
-using TeamCloud.Data.CosmosDb;
+using TeamCloud.Data.CosmosDb;
 using TeamCloud.Model;
 using YamlDotNet.Serialization;
 using YamlDotNet.Serialization.NamingConventions;
 
-namespace TeamCloud.API
-{
-
-    public class Startup
-    {
-        public Startup(IConfiguration configuration)
-        {
-            Configuration = configuration;
-        }
-
-        public IConfiguration Configuration { get; }
-
-        public void Configure(IApplicationBuilder app, IWebHostEnvironment env)
-        {
-            if (env.IsDevelopment())
-            {
-                app.UseDeveloperExceptionPage();
-            }
-            else
-            {
-                app.UseHsts();
-            }
-
-            app
-                .UseHttpsRedirection()
-                .UseRouting()
-                .UseAuthentication()
-                .UseAuthorization()
-                .UseEndpoints(endpoints => endpoints.MapControllers());
-        }
-
-        public void ConfigureServices(IServiceCollection services)
-<<<<<<< HEAD
-        {
-            var currentAssembly = Assembly.GetExecutingAssembly();
-=======
+namespace TeamCloud.API
+{
+
+    public class Startup
+    {
+        public Startup(IConfiguration configuration)
+        {
+            Configuration = configuration;
+        }
+
+        public IConfiguration Configuration { get; }
+
+        public void Configure(IApplicationBuilder app, IWebHostEnvironment env)
+        {
+            if (env.IsDevelopment())
+            {
+                app.UseDeveloperExceptionPage();
+            }
+            else
+            {
+                app.UseHsts();
+            }
+
+            app
+                .UseHttpsRedirection()
+                .UseRouting()
+                .UseAuthentication()
+                .UseAuthorization()
+                .UseEndpoints(endpoints => endpoints.MapControllers());
+        }
+
+        public void ConfigureServices(IServiceCollection services)
         {
             // kestrel
             services.Configure<KestrelServerOptions>(options =>
@@ -77,22 +73,23 @@
             services.Configure<IISServerOptions>(options =>
             {
                 options.AllowSynchronousIO = true;
-            });
->>>>>>> 59f2a2ed
-
-            services
-                .AddOptions(currentAssembly)
-                .AddAzure();
-
-            services
-                .AddSingleton<IHttpContextAccessor, HttpContextAccessor>()
-                .AddSingleton<Orchestrator>()
-                .AddSingleton<UserService>()
-                .AddScoped<IProjectsRepositoryReadOnly, CosmosDbProjectsRepository>()
-                .AddScoped<ITeamCloudRepositoryReadOnly, CosmosDbTeamCloudRepository>();
-
-            ConfigureAuthentication(services);
-            ConfigureAuthorization(services);
+            });
+
+            var currentAssembly = Assembly.GetExecutingAssembly();
+
+            services
+                .AddOptions(currentAssembly)
+                .AddAzure();
+
+            services
+                .AddSingleton<IHttpContextAccessor, HttpContextAccessor>()
+                .AddSingleton<Orchestrator>()
+                .AddSingleton<UserService>()
+                .AddScoped<IProjectsRepositoryReadOnly, CosmosDbProjectsRepository>()
+                .AddScoped<ITeamCloudRepositoryReadOnly, CosmosDbTeamCloudRepository>();
+
+            ConfigureAuthentication(services);
+            ConfigureAuthorization(services);
 
             services
                 .AddMvc(options =>
@@ -101,74 +98,74 @@
                     //options.OutputFormatters.Add(new YamlOutputFormatter(new SerializerBuilder().WithNamingConvention(CamelCaseNamingConvention.Instance).Build()));
                     options.FormatterMappings.SetMediaTypeMappingForFormat("application/x-yaml", MediaTypeHeaderValues.ApplicationYaml);
                     options.FormatterMappings.SetMediaTypeMappingForFormat("text/yaml", MediaTypeHeaderValues.TextYaml);
-                });
-
-
-            services
-                .AddControllers()
-                .AddNewtonsoftJson()
-                .AddFluentValidation(config => 
-                {
-                    config.RegisterValidatorsFromAssembly(currentAssembly);
-                    config.ImplicitlyValidateChildProperties = true;
-                });
-        }
-
-        private void ConfigureAuthentication(IServiceCollection services)
-        {
-            const string AzureAdSectionName = "AzureAD";
-
-            services
-                .AddAuthentication(AzureADDefaults.JwtBearerAuthenticationScheme)
-                .AddAzureADBearer(options => Configuration.Bind(AzureAdSectionName, options));
-
-            services
-                .AddHttpContextAccessor()
-                .Configure<AzureADOptions>(options => Configuration.Bind(AzureAdSectionName, options))
-                .Configure<JwtBearerOptions>(AzureADDefaults.JwtBearerAuthenticationScheme, options =>
-                {
-                    // This is an Microsoft identity platform Web API
-                    options.Authority += "/v2.0";
-
-                    // Disable audience validation
-                    options.TokenValidationParameters.ValidateAudience = false;
-
-                    // Get the tenant ID from configuration to configure issuer validation
-                    var tenantId = Configuration.GetSection(AzureAdSectionName).GetValue<string>("TenantId");
-
-                    // The valid issuers can be based on Azure identity V1 or V2
-                    options.TokenValidationParameters.ValidIssuers = new string[]
-                    {
-                        $"https://login.microsoftonline.com/{tenantId}/v2.0",
-                        $"https://sts.windows.net/{tenantId}/"
-                    };
-
-                    options.Events = new JwtBearerEvents()
-                    {
-                        OnTokenValidated = async (TokenValidatedContext context) =>
-                        {
-                            var userId = context.Principal.GetObjectId();
-
-                            var userClaims = await ResolveClaimsAsync(userId, context.HttpContext).ConfigureAwait(false);
-                            if (userClaims.Any()) context.Principal.AddIdentity(new ClaimsIdentity(userClaims));
-                        }
-                    };
-                });
-
-        }
-
-        private void ConfigureAuthorization(IServiceCollection services)
-        {
-            services
-                .AddMvc(options =>
-                {
-                    // Requires authentication across the API
-                    options.Filters.Add(new AuthorizeFilter("default"));
-                });
-
-            services
-                .AddAuthorization(options =>
-                {
+                });
+
+
+            services
+                .AddControllers()
+                .AddNewtonsoftJson()
+                .AddFluentValidation(config => 
+                {
+                    config.RegisterValidatorsFromAssembly(currentAssembly);
+                    config.ImplicitlyValidateChildProperties = true;
+                });
+        }
+
+        private void ConfigureAuthentication(IServiceCollection services)
+        {
+            const string AzureAdSectionName = "AzureAD";
+
+            services
+                .AddAuthentication(AzureADDefaults.JwtBearerAuthenticationScheme)
+                .AddAzureADBearer(options => Configuration.Bind(AzureAdSectionName, options));
+
+            services
+                .AddHttpContextAccessor()
+                .Configure<AzureADOptions>(options => Configuration.Bind(AzureAdSectionName, options))
+                .Configure<JwtBearerOptions>(AzureADDefaults.JwtBearerAuthenticationScheme, options =>
+                {
+                    // This is an Microsoft identity platform Web API
+                    options.Authority += "/v2.0";
+
+                    // Disable audience validation
+                    options.TokenValidationParameters.ValidateAudience = false;
+
+                    // Get the tenant ID from configuration to configure issuer validation
+                    var tenantId = Configuration.GetSection(AzureAdSectionName).GetValue<string>("TenantId");
+
+                    // The valid issuers can be based on Azure identity V1 or V2
+                    options.TokenValidationParameters.ValidIssuers = new string[]
+                    {
+                        $"https://login.microsoftonline.com/{tenantId}/v2.0",
+                        $"https://sts.windows.net/{tenantId}/"
+                    };
+
+                    options.Events = new JwtBearerEvents()
+                    {
+                        OnTokenValidated = async (TokenValidatedContext context) =>
+                        {
+                            var userId = context.Principal.GetObjectId();
+
+                            var userClaims = await ResolveClaimsAsync(userId, context.HttpContext).ConfigureAwait(false);
+                            if (userClaims.Any()) context.Principal.AddIdentity(new ClaimsIdentity(userClaims));
+                        }
+                    };
+                });
+
+        }
+
+        private void ConfigureAuthorization(IServiceCollection services)
+        {
+            services
+                .AddMvc(options =>
+                {
+                    // Requires authentication across the API
+                    options.Filters.Add(new AuthorizeFilter("default"));
+                });
+
+            services
+                .AddAuthorization(options =>
+                {
                     options.AddPolicy("default", policy =>
                     {
                         policy.RequireAuthenticatedUser();
@@ -192,38 +189,38 @@
                     options.AddPolicy("projectDelete", policy =>
                     {
                         policy.RequireRole(UserRoles.TeamCloud.Admin, UserRoles.Project.Owner);
-                    });
-                });
-        }
-
-        private async Task<IEnumerable<Claim>> ResolveClaimsAsync(Guid userId, HttpContext httpContext)
-        {
-            var claims = new List<Claim>()
-            {
-                // just for testing - everyone is an admin
-                new Claim(ClaimTypes.Role, UserRoles.TeamCloud.Admin)
-            };
-
-            var projectIdRouteValue = httpContext.GetRouteData()
-                .Values.GetValueOrDefault("ProjectId", StringComparison.OrdinalIgnoreCase)?.ToString();
-
-            if (Guid.TryParse(projectIdRouteValue, out Guid projectId))
-            {
-                var projectRepository = httpContext.RequestServices
-                    .GetRequiredService<IProjectsRepository>();
-
-                var project = await projectRepository
-                    .GetAsync(projectId)
-                    .ConfigureAwait(false);
-
-                var projectClaims = (project.Users ?? Enumerable.Empty<User>())
-                    .Where(user => user.Id == userId)
-                    .Select(user => new Claim(ClaimTypes.Role, user.Role));
-
-                claims.AddRange(projectClaims);
-            }
-
-            return claims;
-        }
-    }
+                    });
+                });
+        }
+
+        private async Task<IEnumerable<Claim>> ResolveClaimsAsync(Guid userId, HttpContext httpContext)
+        {
+            var claims = new List<Claim>()
+            {
+                // just for testing - everyone is an admin
+                new Claim(ClaimTypes.Role, UserRoles.TeamCloud.Admin)
+            };
+
+            var projectIdRouteValue = httpContext.GetRouteData()
+                .Values.GetValueOrDefault("ProjectId", StringComparison.OrdinalIgnoreCase)?.ToString();
+
+            if (Guid.TryParse(projectIdRouteValue, out Guid projectId))
+            {
+                var projectRepository = httpContext.RequestServices
+                    .GetRequiredService<IProjectsRepository>();
+
+                var project = await projectRepository
+                    .GetAsync(projectId)
+                    .ConfigureAwait(false);
+
+                var projectClaims = (project.Users ?? Enumerable.Empty<User>())
+                    .Where(user => user.Id == userId)
+                    .Select(user => new Claim(ClaimTypes.Role, user.Role));
+
+                claims.AddRange(projectClaims);
+            }
+
+            return claims;
+        }
+    }
 }