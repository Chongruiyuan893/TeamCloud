﻿/**
 *  Copyright (c) Microsoft Corporation.
 *  Licensed under the MIT License.
 */

using System;
using System.Linq;
using System.Net;
using System.Threading.Tasks;
using Microsoft.AspNetCore.Hosting;
using Microsoft.AspNetCore.Http;
using Newtonsoft.Json;
using TeamCloud.API.Data.Results;
using TeamCloud.API.Services;
using TeamCloud.Data;
<<<<<<< HEAD
=======
using TeamCloud.Model.Data;
using TeamCloud.Model.Commands;
>>>>>>> 4f0af008

namespace TeamCloud.API.Middleware
{
    public class EnsureTeamCloudAdminMiddleware : IMiddleware
    {
        private static bool HasAdmin = false;

        private readonly IUsersRepository usersRepository;
        private readonly IWebHostEnvironment hostingEnvironment;
        private readonly Orchestrator orchestrator;

        public EnsureTeamCloudAdminMiddleware(IUsersRepository usersRepository, IWebHostEnvironment hostingEnvironment, Orchestrator orchestrator)
        {
            this.usersRepository = usersRepository ?? throw new ArgumentNullException(nameof(usersRepository));
            this.hostingEnvironment = hostingEnvironment ?? throw new ArgumentNullException(nameof(hostingEnvironment));
            this.orchestrator = orchestrator ?? throw new ArgumentNullException(nameof(orchestrator));
        }

        public async Task InvokeAsync(HttpContext context, RequestDelegate next)
        {
            if (context is null)
                throw new ArgumentNullException(nameof(context));

            if (next is null)
                throw new ArgumentNullException(nameof(next));

            // teamcloud needs a at least one admin user to work properly.
            // to avoid calls that will fail because of a missing user
            // we will check its existance in this middleware and block
            // calls until at least one admin user is in place.

            // as we ensure there is at least one admin user in the delete
            // and update apis we can keep the HasAdmin state once it is
            // evaluated to true to avoid unnecessary request to the
            // teamcloud repository in the future.

            HasAdmin = HasAdmin || await AdminExistsAsync().ConfigureAwait(false);

            if (HasAdmin)
            {
                await next(context).ConfigureAwait(false);
            }
            else
            {
                context.Response.StatusCode = (int)HttpStatusCode.BadRequest;

                var error = ErrorResult.BadRequest("Must POST an Admin user to api/admin/users before calling any other APIs.", ResultErrorCode.ValidationError);
                var errorJson = JsonConvert.SerializeObject(error);

                await context.Response
                    .WriteAsync(errorJson)
                    .ConfigureAwait(false);
            }

            async Task<bool> AdminExistsAsync()
            {
                var exists = await usersRepository
                    .ListAdminsAsync()
                    .AnyAsync()
                    .ConfigureAwait(false);

                return exists;
            }
        }
    }
}<|MERGE_RESOLUTION|>--- conflicted
+++ resolved
@@ -13,11 +13,9 @@
 using TeamCloud.API.Data.Results;
 using TeamCloud.API.Services;
 using TeamCloud.Data;
-<<<<<<< HEAD
-=======
 using TeamCloud.Model.Data;
 using TeamCloud.Model.Commands;
->>>>>>> 4f0af008
+using TeamCloud.Model.Data;
 
 namespace TeamCloud.API.Middleware
 {
@@ -26,14 +24,10 @@
         private static bool HasAdmin = false;
 
         private readonly IUsersRepository usersRepository;
-        private readonly IWebHostEnvironment hostingEnvironment;
-        private readonly Orchestrator orchestrator;
 
-        public EnsureTeamCloudAdminMiddleware(IUsersRepository usersRepository, IWebHostEnvironment hostingEnvironment, Orchestrator orchestrator)
+        public EnsureTeamCloudAdminMiddleware(IUsersRepository usersRepository)
         {
             this.usersRepository = usersRepository ?? throw new ArgumentNullException(nameof(usersRepository));
-            this.hostingEnvironment = hostingEnvironment ?? throw new ArgumentNullException(nameof(hostingEnvironment));
-            this.orchestrator = orchestrator ?? throw new ArgumentNullException(nameof(orchestrator));
         }
 
         public async Task InvokeAsync(HttpContext context, RequestDelegate next)
