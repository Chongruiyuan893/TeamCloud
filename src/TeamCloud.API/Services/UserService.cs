--- conflicted
+++ resolved
@@ -7,13 +7,7 @@
 using System.Diagnostics;
 using System.Threading.Tasks;
 using Microsoft.AspNetCore.Http;
-<<<<<<< HEAD
 using TeamCloud.Azure;
-=======
-using Microsoft.Graph.Auth;
-using Microsoft.Identity.Client;
-using TeamCloud.Configuration.Options;
->>>>>>> 59f2a2ed
 using TeamCloud.Model;
 
 namespace TeamCloud.API
@@ -21,29 +15,12 @@
     public class UserService
     {
         private readonly IHttpContextAccessor httpContextAccessor;
-<<<<<<< HEAD
         private readonly IAzureDirectoryService azureDirectoryService;
 
         public UserService(IHttpContextAccessor httpContextAccessor, IAzureDirectoryService azureDirectoryService)
         {
             this.httpContextAccessor = httpContextAccessor ?? throw new ArgumentNullException(nameof(httpContextAccessor));
             this.azureDirectoryService = azureDirectoryService ?? throw new ArgumentNullException(nameof(azureDirectoryService));
-=======
-        private readonly Microsoft.Graph.GraphServiceClient graphServiceClient;
-
-        public UserService(IHttpContextAccessor httpContextAccessor, AzureRMOptions azureRMOptions)
-        {
-            this.httpContextAccessor = httpContextAccessor ?? throw new ArgumentNullException(nameof(httpContextAccessor));
-
-            IConfidentialClientApplication confidentialClientApplication = ConfidentialClientApplicationBuilder
-                .Create(azureRMOptions.ClientId)
-                .WithTenantId(azureRMOptions.TenantId)
-                .WithClientSecret(azureRMOptions.ClientSecret)
-                .Build();
-
-            ClientCredentialProvider authProvider = new ClientCredentialProvider(confidentialClientApplication);
-            this.graphServiceClient = new Microsoft.Graph.GraphServiceClient(authProvider);
->>>>>>> 59f2a2ed
         }
 
         public Guid CurrentUserId
@@ -51,25 +28,7 @@
 
         private Task<Guid?> GetUserIdAsync(string email)            
         {
-<<<<<<< HEAD
             return azureDirectoryService.GetUserIdAsync(email);
-=======
-            try
-            {
-                // TODO this code only works with 'Azure Active Directory' users, not 'Microsoft Account' or 'External Azure Active Directory'
-                var user = await this.graphServiceClient.Users[email]
-                    .Request()
-                    .GetAsync();
-
-                Debug.WriteLine($"Successfully found Microsoft Graph user '{email}': {user.DisplayName}");
-                return Guid.Parse(user.Id);
-            }
-            catch (Exception ex)
-            {
-                Debug.WriteLine($"Errror: Could not find Microsoft Graph user with '{email}': {ex.ToString()}");
-                return null;
-            }
->>>>>>> 59f2a2ed
         }
 
         public async Task<User> GetUserAsync(UserDefinition userDefinition)
