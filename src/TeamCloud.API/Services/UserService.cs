﻿/**
 *  Copyright (c) Microsoft Corporation.
 *  Licensed under the MIT License.
 */

using System;
using System.Threading.Tasks;
using Microsoft.AspNetCore.Http;
using Microsoft.Extensions.Caching.Memory;
using TeamCloud.API.Data;
using TeamCloud.Azure.Directory;
using TeamCloud.Data;
using TeamCloud.Model.Data.Core;
using TeamCloud.Model.Internal.Data;

namespace TeamCloud.API.Services
{
    public class UserService
    {
        private readonly IHttpContextAccessor httpContextAccessor;
        private readonly IAzureDirectoryService azureDirectoryService;
        private readonly IMemoryCache cache;
        readonly IUsersRepository usersRepository;

        public UserService(IHttpContextAccessor httpContextAccessor, IAzureDirectoryService azureDirectoryService, IMemoryCache cache, IUsersRepository usersRepository)
        {
            this.httpContextAccessor = httpContextAccessor ?? throw new ArgumentNullException(nameof(httpContextAccessor));
            this.azureDirectoryService = azureDirectoryService ?? throw new ArgumentNullException(nameof(azureDirectoryService));
            this.cache = cache ?? throw new ArgumentNullException(nameof(cache));
            this.usersRepository = usersRepository ?? throw new ArgumentNullException(nameof(usersRepository));
        }

        public string CurrentUserId
            => httpContextAccessor.HttpContext.User.GetObjectId();

        public async Task<UserDocument> CurrentUserAsync()
        {
            var user = await usersRepository
                .GetAsync(CurrentUserId)
                .ConfigureAwait(false);

            return user;
        }

        public async Task<string> GetUserIdAsync(string identifier)
        {
            if (string.IsNullOrWhiteSpace(identifier))
                throw new ArgumentNullException(nameof(identifier));

            string key = $"{nameof(UserService)}_{nameof(GetUserIdAsync)}_{identifier}";

            if (!cache.TryGetValue(key, out string val))
            {
                var guid = await azureDirectoryService
                    .GetUserIdAsync(identifier)
                    .ConfigureAwait(false);

                val = guid?.ToString();

                if (!string.IsNullOrEmpty(val))
                    cache.Set(key, val, TimeSpan.FromMinutes(5));
            }

            return val;
        }

<<<<<<< HEAD
        public async Task<User> ResolveUserAsync(UserDefinition userDefinition, UserType userType = UserType.User)
=======
        public async Task<UserDocument> ResolveUserAsync(UserDefinition userDefinition)
>>>>>>> 67783f53
        {
            if (userDefinition is null)
                throw new ArgumentNullException(nameof(userDefinition));

            var userId = await GetUserIdAsync(userDefinition.Identifier)
                .ConfigureAwait(false);

            if (string.IsNullOrEmpty(userId))
                return null;

            var user = await usersRepository
                .GetAsync(userId)
                .ConfigureAwait(false);

            user ??= new UserDocument
            {
                Id = userId,
                UserType = userType
            };

            return user;
        }
    }
}<|MERGE_RESOLUTION|>--- conflicted
+++ resolved
@@ -64,11 +64,7 @@
             return val;
         }
 
-<<<<<<< HEAD
-        public async Task<User> ResolveUserAsync(UserDefinition userDefinition, UserType userType = UserType.User)
-=======
-        public async Task<UserDocument> ResolveUserAsync(UserDefinition userDefinition)
->>>>>>> 67783f53
+        public async Task<UserDocument> ResolveUserAsync(UserDefinition userDefinition, UserType userType = UserType.User)
         {
             if (userDefinition is null)
                 throw new ArgumentNullException(nameof(userDefinition));
