/**
 *  Copyright (c) Microsoft Corporation.
 *  Licensed under the MIT License.
 */

using System;
using System.Collections;
using System.Collections.Concurrent;
using System.Collections.Generic;
using System.Linq;
using System.Reflection;

namespace TeamCloud.Model.Internal.Data
{
    internal static class PropertyCache
    {
        internal static readonly ConcurrentDictionary<Type, IEnumerable<PropertyInfo>> Properties = new ConcurrentDictionary<Type, IEnumerable<PropertyInfo>>();
    }

    public interface IPopulate<T>
        where T : class, new()
    {
        void PopulateFromExternalModel(T source)
        {
            var inerfaces = GetType().GetInterfaces().Intersect(GetType().GetInterfaces());

            var sourceProperties = PropertyCache.Properties.GetOrAdd(typeof(T), t => t.GetProperties());

            var targetProperties = PropertyCache.Properties.GetOrAdd(GetType(), t => t.GetProperties());

            foreach (var sourceProperty in sourceProperties)
            {
                var targetProperty = targetProperties.SingleOrDefault(p => p.Name == sourceProperty.Name);

                if (targetProperty?.PropertyType == sourceProperty.PropertyType)
                {
                    var sourceValue = sourceProperty.GetValue(source);

                    targetProperty.SetValue(this, sourceValue);

                    continue;
                }

                if (!(targetProperty is null) && !(sourceProperty.GetValue(source) is null))
                {
                    if (typeof(IEnumerable).IsAssignableFrom(sourceProperty.PropertyType) && typeof(IEnumerable).IsAssignableFrom(targetProperty.PropertyType))
                    {
                        var targetType = targetProperty.PropertyType
                            .GetInterfaces()
                            .FirstOrDefault(i => i.IsGenericType && typeof(IEnumerable).IsAssignableFrom(i))
                            .GetGenericArguments()
                            .SingleOrDefault();

                        var sourceType = sourceProperty.PropertyType
                            .GetInterfaces()
                            .FirstOrDefault(i => i.IsGenericType && typeof(IEnumerable).IsAssignableFrom(i))
                            .GetGenericArguments()
                            .SingleOrDefault();

                        var populateType = typeof(IPopulate<>).MakeGenericType(sourceType);

                        var populateMethod = populateType.GetMethod(nameof(PopulateFromExternalModel));

                        if (populateType.IsAssignableFrom(targetType))
                        {
                            var sourceEnumeration = (IEnumerable)sourceProperty.GetValue(source);

                            var targetItems = (IList)Activator.CreateInstance(typeof(List<>).MakeGenericType(targetType));

                            foreach (var sourceItem in sourceEnumeration)
                            {
                                var targetItem = Activator.CreateInstance(targetType);

                                populateMethod.Invoke(targetItem, new[] { sourceItem });

                                targetItems.Add(targetItem);
                            }

                            targetProperty.SetValue(this, targetItems);
                        }
                    }
                    else
                    {
                        var populateInterfaceType = typeof(IPopulate<>).MakeGenericType(sourceProperty.PropertyType);

                        var populateInterfaceMethod = populateInterfaceType.GetMethod(nameof(PopulateFromExternalModel));

                        if (populateInterfaceType.IsAssignableFrom(targetProperty.PropertyType))
                        {
                            var sourceValue = sourceProperty.GetValue(source);

                            var targetValue = targetProperty.GetValue(this) ?? Activator.CreateInstance(targetProperty.PropertyType);

                            populateInterfaceMethod.Invoke(targetValue, new[] { sourceValue });

                            targetProperty.SetValue(this, targetValue);
                        }
                    }
                }
            }
        }

        T PopulateExternalModel(T target = null)
        {
            target ??= Activator.CreateInstance<T>();

            var inerfaces = typeof(T).GetInterfaces().Intersect(GetType().GetInterfaces());

            var sourceProperties = PropertyCache.Properties.GetOrAdd(GetType(), t => t.GetProperties());

            var targetProperties = PropertyCache.Properties.GetOrAdd(typeof(T), t => t.GetProperties());

            foreach (var sourceProperty in sourceProperties)
            {
                var targetProperty = targetProperties.SingleOrDefault(p => p.Name == sourceProperty.Name);

                if (targetProperty?.PropertyType == sourceProperty.PropertyType)
                {
                    var sourceValue = sourceProperty.GetValue(this);

                    targetProperty.SetValue(target, sourceValue);

                    continue;
                }

                if (!(targetProperty is null) && !(sourceProperty.GetValue(this) is null))
                {
                    if (typeof(IEnumerable).IsAssignableFrom(sourceProperty.PropertyType) && typeof(IEnumerable).IsAssignableFrom(targetProperty.PropertyType))
                    {
                        var targetType = targetProperty.PropertyType
                            .GetInterfaces()
                            .FirstOrDefault(i => i.IsGenericType && typeof(IEnumerable).IsAssignableFrom(i))
                            .GetGenericArguments()
                            .SingleOrDefault();

                        var sourceType = sourceProperty.PropertyType
                            .GetInterfaces()
                            .FirstOrDefault(i => i.IsGenericType && typeof(IEnumerable).IsAssignableFrom(i))
                            .GetGenericArguments()
                            .SingleOrDefault();

                        var populateType = typeof(IPopulate<>).MakeGenericType(targetType);

                        var populateMethod = populateType.GetMethod(nameof(PopulateExternalModel));

                        if (populateType.IsAssignableFrom(sourceType))
                        {
                            var sourceEnumeration = (IEnumerable)sourceProperty.GetValue(this);

                            var targetItems = (IList)Activator.CreateInstance(typeof(List<>).MakeGenericType(targetType));

                            foreach (var sourceItem in sourceEnumeration)
                            {
                                var targetItem = Activator.CreateInstance(targetType);

                                populateMethod.Invoke(sourceItem, new[] { targetItem });

                                targetItems.Add(targetItem);
                            }

                            targetProperty.SetValue(target, targetItems);
                        }
                    }
                    else
                    {
                        var populateInterfaceType = typeof(IPopulate<>).MakeGenericType(targetProperty.PropertyType);

                        var populateInterfaceMethod = populateInterfaceType.GetMethod(nameof(PopulateExternalModel));

                        if (populateInterfaceType.IsAssignableFrom(sourceProperty.PropertyType))
                        {
                            var sourceValue = sourceProperty.GetValue(this);

                            var targetValue = targetProperty.GetValue(target) ?? Activator.CreateInstance(targetProperty.PropertyType);

                            populateInterfaceMethod.Invoke(sourceValue, new[] { targetValue });

                            targetProperty.SetValue(target, targetValue);
                        }
                    }
                }
            }

            return target;
        }
    }

    public static class PopulateExtensions
    {
        public static TExternal PopulateExternalModel<TInternal, TExternal>(this TInternal source, TExternal target = null)
            where TInternal : IPopulate<TExternal>
            where TExternal : class, new()
            => source.PopulateExternalModel(target);

        public static Model.Data.User PopulateExternalModel(this UserDocument source, Model.Data.User target = null)
            => source.PopulateExternalModel<UserDocument, Model.Data.User>(target);

        public static Model.Data.User PopulateExternalModel(this UserDocument source, string projectId, Model.Data.User target = null)
        {
            var user = source.PopulateExternalModel<UserDocument, Model.Data.User>(target);
            user.ProjectMemberships = user.ProjectMemberships.TakeWhile(m => m.ProjectId == projectId).ToList();
            return user;
        }

        public static Model.Data.Project PopulateExternalModel(this ProjectDocument source, Model.Data.Project target = null)
        {
            var project = source.PopulateExternalModel<ProjectDocument, Model.Data.Project>(target);
            foreach (var user in project.Users)
                user.ProjectMemberships = user.ProjectMemberships.TakeWhile(m => m.ProjectId == project.Id).ToList();
            return project;
        }

        public static Model.Data.Provider PopulateExternalModel(this ProviderDocument source, Model.Data.Provider target = null)
            => source.PopulateExternalModel<ProviderDocument, Model.Data.Provider>(target);

<<<<<<< HEAD
        public static Model.Data.ProviderData PopulateExternalModel(this ProviderData source, Model.Data.ProviderData target = null)
            => source.PopulateExternalModel<ProviderData, Model.Data.ProviderData>(target);

        public static Model.Data.ProjectType PopulateExternalModel(this ProjectType source, Model.Data.ProjectType target = null)
            => source.PopulateExternalModel<ProjectType, Model.Data.ProjectType>(target);
=======
        public static Model.Data.ProjectType PopulateExternalModel(this ProjectTypeDocument source, Model.Data.ProjectType target = null)
            => source.PopulateExternalModel<ProjectTypeDocument, Model.Data.ProjectType>(target);
>>>>>>> 67783f53

        public static Model.Data.TeamCloudInstance PopulateExternalModel(this TeamCloudInstanceDocument source, Model.Data.TeamCloudInstance target = null)
            => source.PopulateExternalModel<TeamCloudInstanceDocument, Model.Data.TeamCloudInstance>(target);

        public static void PopulateFromExternalModel<TInternal, TExternal>(this TInternal target, TExternal source)
            where TInternal : IPopulate<TExternal>
            where TExternal : class, new()
            => target.PopulateFromExternalModel(source);
    }
}<|MERGE_RESOLUTION|>--- conflicted
+++ resolved
@@ -213,16 +213,11 @@
         public static Model.Data.Provider PopulateExternalModel(this ProviderDocument source, Model.Data.Provider target = null)
             => source.PopulateExternalModel<ProviderDocument, Model.Data.Provider>(target);
 
-<<<<<<< HEAD
-        public static Model.Data.ProviderData PopulateExternalModel(this ProviderData source, Model.Data.ProviderData target = null)
-            => source.PopulateExternalModel<ProviderData, Model.Data.ProviderData>(target);
-
-        public static Model.Data.ProjectType PopulateExternalModel(this ProjectType source, Model.Data.ProjectType target = null)
-            => source.PopulateExternalModel<ProjectType, Model.Data.ProjectType>(target);
-=======
+        public static Model.Data.ProviderData PopulateExternalModel(this ProviderDataDocument source, Model.Data.ProviderData target = null)
+            => source.PopulateExternalModel<ProviderDataDocument, Model.Data.ProviderData>(target);
+
         public static Model.Data.ProjectType PopulateExternalModel(this ProjectTypeDocument source, Model.Data.ProjectType target = null)
             => source.PopulateExternalModel<ProjectTypeDocument, Model.Data.ProjectType>(target);
->>>>>>> 67783f53
 
         public static Model.Data.TeamCloudInstance PopulateExternalModel(this TeamCloudInstanceDocument source, Model.Data.TeamCloudInstance target = null)
             => source.PopulateExternalModel<TeamCloudInstanceDocument, Model.Data.TeamCloudInstance>(target);
