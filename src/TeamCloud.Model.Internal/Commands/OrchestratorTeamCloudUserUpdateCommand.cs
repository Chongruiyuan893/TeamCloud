--- conflicted
+++ resolved
@@ -10,10 +10,6 @@
 {
     public class OrchestratorTeamCloudUserUpdateCommand : OrchestratorCommand<UserDocument, OrchestratorTeamCloudUserUpdateCommandResult>
     {
-<<<<<<< HEAD
-        public OrchestratorTeamCloudUserUpdateCommand(Uri api, User user, User payload) : base(api, user, payload) { }
-=======
-        public OrchestratorTeamCloudUserUpdateCommand(UserDocument user, UserDocument payload) : base(user, payload) { }
->>>>>>> 67783f53
+        public OrchestratorTeamCloudUserUpdateCommand(Uri api, UserDocument user, UserDocument payload) : base(api, user, payload) { }
     }
 }