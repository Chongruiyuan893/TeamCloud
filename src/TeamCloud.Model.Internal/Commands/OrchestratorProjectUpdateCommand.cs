﻿/**
 *  Copyright (c) Microsoft Corporation.
 *  Licensed under the MIT License.
 */

using System;
using TeamCloud.Model.Commands;
using TeamCloud.Model.Internal.Data;

namespace TeamCloud.Model.Internal.Commands
{
    public class OrchestratorProjectUpdateCommand : OrchestratorCommand<ProjectDocument, OrchestratorProjectUpdateCommandResult, ProviderProjectUpdateCommand, Model.Data.Project>
    {
<<<<<<< HEAD
        public OrchestratorProjectUpdateCommand(Uri api, User user, Project payload) : base(api, user, payload) { }
=======
        public OrchestratorProjectUpdateCommand(UserDocument user, ProjectDocument payload) : base(user, payload) { }
>>>>>>> 67783f53
    }
}<|MERGE_RESOLUTION|>--- conflicted
+++ resolved
@@ -11,10 +11,6 @@
 {
     public class OrchestratorProjectUpdateCommand : OrchestratorCommand<ProjectDocument, OrchestratorProjectUpdateCommandResult, ProviderProjectUpdateCommand, Model.Data.Project>
     {
-<<<<<<< HEAD
-        public OrchestratorProjectUpdateCommand(Uri api, User user, Project payload) : base(api, user, payload) { }
-=======
-        public OrchestratorProjectUpdateCommand(UserDocument user, ProjectDocument payload) : base(user, payload) { }
->>>>>>> 67783f53
+        public OrchestratorProjectUpdateCommand(Uri api, UserDocument user, ProjectDocument payload) : base(api, user, payload) { }
     }
 }