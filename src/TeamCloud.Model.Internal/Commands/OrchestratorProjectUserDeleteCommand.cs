--- conflicted
+++ resolved
@@ -11,11 +11,7 @@
 {
     public class OrchestratorProjectUserDeleteCommand : OrchestratorCommand<UserDocument, OrchestratorProjectUserDeleteCommandResult, ProviderProjectUserDeleteCommand, Model.Data.User>
     {
-<<<<<<< HEAD
-        public OrchestratorProjectUserDeleteCommand(Uri api, User user, User payload, string projectId) : base(api, user, payload)
-=======
-        public OrchestratorProjectUserDeleteCommand(UserDocument user, UserDocument payload, string projectId) : base(user, payload)
->>>>>>> 67783f53
+        public OrchestratorProjectUserDeleteCommand(Uri api, UserDocument user, UserDocument payload, string projectId) : base(api, user, payload)
             => ProjectId = projectId;
     }
 }