﻿/**
 *  Copyright (c) Microsoft Corporation.
 *  Licensed under the MIT License.
 */

using TeamCloud.Model.Commands.Core;
using TeamCloud.Model.Commands;
using TeamCloud.Model.Internal.Data;
using System;

namespace TeamCloud.Model.Internal.Commands
{
    public interface IOrchestratorCommand : ICommand
    { }

    public interface IOrchestratorCommand<TPayload> : ICommand<UserDocument, TPayload>, IOrchestratorCommand
        where TPayload : new()
    { }

    public interface IOrchestratorCommand<TPayload, TCommandResult> : ICommand<UserDocument, TPayload, TCommandResult>, IOrchestratorCommand<TPayload>
        where TPayload : class, new()
        where TCommandResult : ICommandResult
    { }


    public abstract class OrchestratorCommand<TPayload, TCommandResult> : Command<UserDocument, TPayload, TCommandResult>, IOrchestratorCommand<TPayload, TCommandResult>
        where TPayload : class, new()
        where TCommandResult : ICommandResult, new()
    {
<<<<<<< HEAD
        protected OrchestratorCommand(Uri api, User user, TPayload payload) : base(api, user, payload)
=======
        protected OrchestratorCommand(UserDocument user, TPayload payload) : base(user, payload)
>>>>>>> 67783f53
        { }
    }

    public abstract class OrchestratorCommand<TPayload, TCommandResult, TProviderCommand, TProviderPayload> : OrchestratorCommand<TPayload, TCommandResult>
        where TPayload : class, new()
        where TCommandResult : ICommandResult, new()
        where TProviderPayload : class, new()
        where TProviderCommand : IProviderCommand<TProviderPayload>
    {
<<<<<<< HEAD
        protected OrchestratorCommand(Uri api, User user, TPayload payload) : base(api, user, payload)
=======
        protected OrchestratorCommand(UserDocument user, TPayload payload) : base(user, payload)
>>>>>>> 67783f53
        { }
    }
}<|MERGE_RESOLUTION|>--- conflicted
+++ resolved
@@ -27,11 +27,7 @@
         where TPayload : class, new()
         where TCommandResult : ICommandResult, new()
     {
-<<<<<<< HEAD
-        protected OrchestratorCommand(Uri api, User user, TPayload payload) : base(api, user, payload)
-=======
-        protected OrchestratorCommand(UserDocument user, TPayload payload) : base(user, payload)
->>>>>>> 67783f53
+        protected OrchestratorCommand(Uri api, UserDocument user, TPayload payload) : base(api, user, payload)
         { }
     }
 
@@ -41,11 +37,7 @@
         where TProviderPayload : class, new()
         where TProviderCommand : IProviderCommand<TProviderPayload>
     {
-<<<<<<< HEAD
-        protected OrchestratorCommand(Uri api, User user, TPayload payload) : base(api, user, payload)
-=======
-        protected OrchestratorCommand(UserDocument user, TPayload payload) : base(user, payload)
->>>>>>> 67783f53
+        protected OrchestratorCommand(Uri api, UserDocument user, TPayload payload) : base(api, user, payload)
         { }
     }
 }