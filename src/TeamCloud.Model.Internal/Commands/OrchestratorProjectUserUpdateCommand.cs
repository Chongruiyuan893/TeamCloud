﻿/**
 *  Copyright (c) Microsoft Corporation.
 *  Licensed under the MIT License.
 */

using System;
using TeamCloud.Model.Commands;
using TeamCloud.Model.Internal.Data;

namespace TeamCloud.Model.Internal.Commands
{
    public class OrchestratorProjectUserUpdateCommand : OrchestratorCommand<UserDocument, OrchestratorProjectUserUpdateCommandResult, ProviderProjectUserUpdateCommand, Model.Data.User>
    {
<<<<<<< HEAD
        public OrchestratorProjectUserUpdateCommand(Uri api, User user, User payload, string projectId) : base(api, user, payload)
=======
        public OrchestratorProjectUserUpdateCommand(UserDocument user, UserDocument payload, string projectId) : base(user, payload)
>>>>>>> 67783f53
            => ProjectId = projectId;
    }
}<|MERGE_RESOLUTION|>--- conflicted
+++ resolved
@@ -11,11 +11,7 @@
 {
     public class OrchestratorProjectUserUpdateCommand : OrchestratorCommand<UserDocument, OrchestratorProjectUserUpdateCommandResult, ProviderProjectUserUpdateCommand, Model.Data.User>
     {
-<<<<<<< HEAD
-        public OrchestratorProjectUserUpdateCommand(Uri api, User user, User payload, string projectId) : base(api, user, payload)
-=======
-        public OrchestratorProjectUserUpdateCommand(UserDocument user, UserDocument payload, string projectId) : base(user, payload)
->>>>>>> 67783f53
+        public OrchestratorProjectUserUpdateCommand(Uri api, UserDocument user, UserDocument payload, string projectId) : base(api, user, payload)
             => ProjectId = projectId;
     }
 }