﻿/**
 *  Copyright (c) Microsoft Corporation.
 *  Licensed under the MIT License.
 */

using System;
using TeamCloud.Model.Internal.Data;

namespace TeamCloud.Model.Internal.Commands
{
    public class OrchestratorTeamCloudUserCreateCommand : OrchestratorCommand<UserDocument, OrchestratorTeamCloudUserCreateCommandResult>
    {
<<<<<<< HEAD
        public OrchestratorTeamCloudUserCreateCommand(Uri api, User user, User payload) : base(api, user, payload) { }
=======
        public OrchestratorTeamCloudUserCreateCommand(UserDocument user, UserDocument payload) : base(user, payload) { }
>>>>>>> 67783f53
    }
}<|MERGE_RESOLUTION|>--- conflicted
+++ resolved
@@ -10,10 +10,6 @@
 {
     public class OrchestratorTeamCloudUserCreateCommand : OrchestratorCommand<UserDocument, OrchestratorTeamCloudUserCreateCommandResult>
     {
-<<<<<<< HEAD
-        public OrchestratorTeamCloudUserCreateCommand(Uri api, User user, User payload) : base(api, user, payload) { }
-=======
-        public OrchestratorTeamCloudUserCreateCommand(UserDocument user, UserDocument payload) : base(user, payload) { }
->>>>>>> 67783f53
+        public OrchestratorTeamCloudUserCreateCommand(Uri api, UserDocument user, UserDocument payload) : base(api, user, payload) { }
     }
 }