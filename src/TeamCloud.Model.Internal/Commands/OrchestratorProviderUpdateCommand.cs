--- conflicted
+++ resolved
@@ -10,10 +10,6 @@
 {
     public class OrchestratorProviderUpdateCommand : OrchestratorCommand<ProviderDocument, OrchestratorProviderUpdateCommandResult>
     {
-<<<<<<< HEAD
-        public OrchestratorProviderUpdateCommand(Uri api, User user, Provider payload) : base(api, user, payload) { }
-=======
-        public OrchestratorProviderUpdateCommand(UserDocument user, ProviderDocument payload) : base(user, payload) { }
->>>>>>> 67783f53
+        public OrchestratorProviderUpdateCommand(Uri api, UserDocument user, ProviderDocument payload) : base(api, user, payload) { }
     }
 }