﻿/**
 *  Copyright (c) Microsoft Corporation.
 *  Licensed under the MIT License.
 */

using System;
using TeamCloud.Model.Commands;
using TeamCloud.Model.Internal.Data;

namespace TeamCloud.Model.Internal.Commands
{
    public class OrchestratorProjectUserCreateCommand : OrchestratorCommand<UserDocument, OrchestratorProjectUserCreateCommandResult, ProviderProjectUserCreateCommand, Model.Data.User>
    {
<<<<<<< HEAD
        public OrchestratorProjectUserCreateCommand(Uri api, User user, User payload, string projectId) : base(api, user, payload)
=======
        public OrchestratorProjectUserCreateCommand(UserDocument user, UserDocument payload, string projectId) : base(user, payload)
>>>>>>> 67783f53
            => ProjectId = projectId;
    }
}<|MERGE_RESOLUTION|>--- conflicted
+++ resolved
@@ -11,11 +11,7 @@
 {
     public class OrchestratorProjectUserCreateCommand : OrchestratorCommand<UserDocument, OrchestratorProjectUserCreateCommandResult, ProviderProjectUserCreateCommand, Model.Data.User>
     {
-<<<<<<< HEAD
-        public OrchestratorProjectUserCreateCommand(Uri api, User user, User payload, string projectId) : base(api, user, payload)
-=======
-        public OrchestratorProjectUserCreateCommand(UserDocument user, UserDocument payload, string projectId) : base(user, payload)
->>>>>>> 67783f53
+        public OrchestratorProjectUserCreateCommand(Uri api, UserDocument user, UserDocument payload, string projectId) : base(api, user, payload)
             => ProjectId = projectId;
     }
 }