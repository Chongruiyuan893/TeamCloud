﻿/**
 *  Copyright (c) Microsoft Corporation.
 *  Licensed under the MIT License.
 */

using System;
using TeamCloud.Model.Internal.Data;

namespace TeamCloud.Model.Internal.Commands
{
    public class OrchestratorProviderDeleteCommand : OrchestratorCommand<ProviderDocument, OrchestratorProviderDeleteCommandResult>
    {
<<<<<<< HEAD
        public OrchestratorProviderDeleteCommand(Uri api, User user, Provider payload) : base(api, user, payload) { }
=======
        public OrchestratorProviderDeleteCommand(UserDocument user, ProviderDocument payload) : base(user, payload) { }
>>>>>>> 67783f53
    }
}<|MERGE_RESOLUTION|>--- conflicted
+++ resolved
@@ -10,10 +10,6 @@
 {
     public class OrchestratorProviderDeleteCommand : OrchestratorCommand<ProviderDocument, OrchestratorProviderDeleteCommandResult>
     {
-<<<<<<< HEAD
-        public OrchestratorProviderDeleteCommand(Uri api, User user, Provider payload) : base(api, user, payload) { }
-=======
-        public OrchestratorProviderDeleteCommand(UserDocument user, ProviderDocument payload) : base(user, payload) { }
->>>>>>> 67783f53
+        public OrchestratorProviderDeleteCommand(Uri api, UserDocument user, ProviderDocument payload) : base(api, user, payload) { }
     }
 }