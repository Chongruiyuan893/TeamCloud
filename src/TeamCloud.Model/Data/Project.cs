--- conflicted
+++ resolved
@@ -11,11 +11,7 @@
 namespace TeamCloud.Model.Data
 {
     [JsonObject(NamingStrategyType = typeof(CamelCaseNamingStrategy))]
-<<<<<<< HEAD
-    public sealed class Project : IIdentifiable, IContainerDocument, IEquatable<Project>, ITags, IProperties
-=======
-    public sealed class Project : IContainerDocument, IIdentifiable, IEquatable<Project>, IProperties
->>>>>>> 05c578a7
+    public sealed class Project : IContainerDocument, IIdentifiable, IEquatable<Project>, ITags, IProperties
     {
         public string PartitionKey => TeamCloudId;
 
