/**
 *  Copyright (c) Microsoft Corporation.
 *  Licensed under the MIT License.
 */

using System;
using System.Collections.Generic;
using System.Linq;
using FluentValidation;
using Newtonsoft.Json;
using Newtonsoft.Json.Serialization;

namespace TeamCloud.Model.Data
{
    [JsonObject(NamingStrategyType = typeof(CamelCaseNamingStrategy))]
    public sealed class TeamCloudInstance : IContainerDocument
    {
        public string Id = Constants.CosmosDb.TeamCloudInstanceId;

        public string PartitionKey => Id;

        public AzureResourceGroup ResourceGroup { get; set; }

        public string ApplicationInsightsKey { get; set; }

        public List<User> Users { get; set; } = new List<User>();

        public List<Guid> ProjectIds { get; set; } = new List<Guid>();

        public TeamCloudConfiguration Configuration { get; set; }
    }

    public sealed class TeamCloudInstanceValidator : AbstractValidator<TeamCloudInstance>
    {
        public TeamCloudInstanceValidator()
        {
            RuleFor(obj => obj.Id).NotEmpty();
            RuleFor(obj => obj.PartitionKey).NotEmpty();
            RuleFor(obj => obj.ApplicationInsightsKey).NotEmpty();
            RuleFor(obj => obj.Users).NotEmpty();

            // there must at least one user with role admin
            RuleFor(obj => obj.Users).Must(users => users.Any(u => u.Role == UserRoles.TeamCloud.Admin))
                .WithMessage($"There must be at least one user with the role '{UserRoles.TeamCloud.Admin}'.");

            RuleFor(obj => obj.ProjectIds).NotEmpty();
            RuleFor(obj => obj.Configuration).NotEmpty();
<<<<<<< HEAD

            RuleForEach(obj => obj.ProjectIds).NotEmpty();
=======
            RuleFor(obj => obj.Configuration).NotNull();
>>>>>>> 4fe2ed83
        }
    }
}<|MERGE_RESOLUTION|>--- conflicted
+++ resolved
@@ -45,12 +45,8 @@
 
             RuleFor(obj => obj.ProjectIds).NotEmpty();
             RuleFor(obj => obj.Configuration).NotEmpty();
-<<<<<<< HEAD
 
             RuleForEach(obj => obj.ProjectIds).NotEmpty();
-=======
-            RuleFor(obj => obj.Configuration).NotNull();
->>>>>>> 4fe2ed83
         }
     }
 }