--- conflicted
+++ resolved
@@ -39,7 +39,6 @@
         [JsonProperty(Required = Required.Always)]
         public string ProjectId { get; set; }
 
-<<<<<<< HEAD
         /// <summary>
         /// Gets or sets the provider this component should use for communication.
         /// </summary>
@@ -48,10 +47,6 @@
         /// </value>
         [JsonProperty(Required = Required.Always)]
         public string Provider { get; set; }
-=======
-        // [JsonProperty(Required = Required.Always)]
-        public string ProviderId { get; set; }
->>>>>>> 346ee18f
 
         /// <summary>
         /// Gets or sets the identity the component was requested by.
@@ -69,14 +64,9 @@
         /// </summary>
         public string Description { get; set; }
 
-<<<<<<< HEAD
         /// <summary>
         /// Gets or sets the input json.
         /// </summary>
-        [JsonProperty(Required = Required.Always)]
-=======
-        // [JsonProperty(Required = Required.Always)]
->>>>>>> 346ee18f
         public string InputJson { get; set; }
 
         /// <summary>
