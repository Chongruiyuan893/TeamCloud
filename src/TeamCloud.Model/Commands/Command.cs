﻿/**
 *  Copyright (c) Microsoft Corporation.
 *  Licensed under the MIT License.
 */

using System;
using Newtonsoft.Json;

namespace TeamCloud.Model
{
    [JsonConverter(typeof(CommandConverter))]
    public interface ICommand
    {
        Guid CommandId { get; }

        Guid? ProjectId { get; }

<<<<<<< HEAD
        Guid CommandId { get; }

        Guid UserId { get; set; }
=======
        User User { get; set; }
>>>>>>> 0c130345
    }


    public interface ICommand<TPayload, TResult> : ICommand
        where TPayload : new()
        where TResult : new()
    {
        TPayload Payload { get; set; }
    }


    public abstract class Command<TPayload, TResult> : ICommand<TPayload, TResult>
        where TPayload : new()
        where TResult : new()
    {
        public Guid CommandId { get; set; } = Guid.NewGuid();

        [JsonIgnore]
        public virtual Guid? ProjectId { get; set; }

<<<<<<< HEAD
        public Guid UserId { get; set; }

        public Guid CommandId { get; set; } = Guid.NewGuid();
=======
        public User User { get; set; }

        public TPayload Payload { get; set; }

        public Command(User user, TPayload payload)
        {
            User = user;
            Payload = payload;
        }
>>>>>>> 0c130345
    }
}<|MERGE_RESOLUTION|>--- conflicted
+++ resolved
@@ -15,13 +15,7 @@
 
         Guid? ProjectId { get; }
 
-<<<<<<< HEAD
-        Guid CommandId { get; }
-
-        Guid UserId { get; set; }
-=======
         User User { get; set; }
->>>>>>> 0c130345
     }
 
 
@@ -42,11 +36,6 @@
         [JsonIgnore]
         public virtual Guid? ProjectId { get; set; }
 
-<<<<<<< HEAD
-        public Guid UserId { get; set; }
-
-        public Guid CommandId { get; set; } = Guid.NewGuid();
-=======
         public User User { get; set; }
 
         public TPayload Payload { get; set; }
@@ -56,6 +45,5 @@
             User = user;
             Payload = payload;
         }
->>>>>>> 0c130345
     }
 }