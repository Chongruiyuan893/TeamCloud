/**
 *  Copyright (c) Microsoft Corporation.
 *  Licensed under the MIT License.
 */

using System;
using Newtonsoft.Json;

namespace TeamCloud.Model.Commands
{
    public class ProviderCommandMessage : CommandMessage
    {
<<<<<<< HEAD
        public ICommand Command { get; set; }

        public string CallbackUrl { get; set; }

        public ProviderCommandMessage() { }

        public ProviderCommandMessage(ICommand command, string callbackUrl)
        {
            Command = command ?? throw new ArgumentNullException(nameof(command));
            CallbackUrl = callbackUrl ?? throw new ArgumentNullException(nameof(callbackUrl));
        }

        [JsonIgnore]
        public Guid? CommandId => Command?.CommandId;

        [JsonIgnore]
        public Type CommandType => Command?.GetType();

=======
        public ProviderCommandMessage() : base()
        { }

        public ProviderCommandMessage(ICommand command, Provider provider, string callbackUrl) : base(command)
        {
            Provider = provider ?? throw new ArgumentNullException(nameof(provider));
            CallbackUrl = callbackUrl ?? throw new ArgumentNullException(nameof(callbackUrl));
        }

        public Provider Provider { get; set; }

        public string CallbackUrl { get; set; }

        public ProviderCommandResultMessage CreateResultMessage(ICommandResult commandResult = null)
        {
            commandResult = commandResult ?? Command.CreateResult();

            if (commandResult is null)
                throw new ArgumentNullException(nameof(commandResult));

            if (commandResult.CommandId != CommandId)
                throw new ArgumentException($"Result does not belong to command {this.CommandId}.", nameof(commandResult));

            return new ProviderCommandResultMessage(commandResult, Provider);
        }
    }

    public class ProviderCommandResultMessage
    {
        public ICommandResult CommandResult { get; set; }

        public Provider Provider { get; set; }

        public ProviderCommandResultMessage() { }

        public ProviderCommandResultMessage(ICommandResult commandResult, Provider provider)
        {
            CommandResult = commandResult ?? throw new ArgumentNullException(nameof(commandResult));
            Provider = provider ?? throw new ArgumentNullException(nameof(provider));
        }

        [JsonIgnore]
        public Guid? CommandId => CommandResult?.CommandId;

        [JsonIgnore]
        public List<Exception> Exceptions => CommandResult?.Exceptions ?? new List<Exception>();
>>>>>>> 93343ab8
    }
}<|MERGE_RESOLUTION|>--- conflicted
+++ resolved
@@ -4,15 +4,11 @@
  */
 
 using System;
-using Newtonsoft.Json;
 
 namespace TeamCloud.Model.Commands
 {
     public class ProviderCommandMessage : CommandMessage
     {
-<<<<<<< HEAD
-        public ICommand Command { get; set; }
-
         public string CallbackUrl { get; set; }
 
         public ProviderCommandMessage() { }
@@ -22,60 +18,5 @@
             Command = command ?? throw new ArgumentNullException(nameof(command));
             CallbackUrl = callbackUrl ?? throw new ArgumentNullException(nameof(callbackUrl));
         }
-
-        [JsonIgnore]
-        public Guid? CommandId => Command?.CommandId;
-
-        [JsonIgnore]
-        public Type CommandType => Command?.GetType();
-
-=======
-        public ProviderCommandMessage() : base()
-        { }
-
-        public ProviderCommandMessage(ICommand command, Provider provider, string callbackUrl) : base(command)
-        {
-            Provider = provider ?? throw new ArgumentNullException(nameof(provider));
-            CallbackUrl = callbackUrl ?? throw new ArgumentNullException(nameof(callbackUrl));
-        }
-
-        public Provider Provider { get; set; }
-
-        public string CallbackUrl { get; set; }
-
-        public ProviderCommandResultMessage CreateResultMessage(ICommandResult commandResult = null)
-        {
-            commandResult = commandResult ?? Command.CreateResult();
-
-            if (commandResult is null)
-                throw new ArgumentNullException(nameof(commandResult));
-
-            if (commandResult.CommandId != CommandId)
-                throw new ArgumentException($"Result does not belong to command {this.CommandId}.", nameof(commandResult));
-
-            return new ProviderCommandResultMessage(commandResult, Provider);
-        }
-    }
-
-    public class ProviderCommandResultMessage
-    {
-        public ICommandResult CommandResult { get; set; }
-
-        public Provider Provider { get; set; }
-
-        public ProviderCommandResultMessage() { }
-
-        public ProviderCommandResultMessage(ICommandResult commandResult, Provider provider)
-        {
-            CommandResult = commandResult ?? throw new ArgumentNullException(nameof(commandResult));
-            Provider = provider ?? throw new ArgumentNullException(nameof(provider));
-        }
-
-        [JsonIgnore]
-        public Guid? CommandId => CommandResult?.CommandId;
-
-        [JsonIgnore]
-        public List<Exception> Exceptions => CommandResult?.Exceptions ?? new List<Exception>();
->>>>>>> 93343ab8
     }
 }