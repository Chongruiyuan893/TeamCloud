--- conflicted
+++ resolved
@@ -1,40 +1,34 @@
-﻿<Project Sdk="Microsoft.NET.Sdk">
-  <PropertyGroup>
-    <TargetFramework>netcoreapp3.1</TargetFramework>
-    <AzureFunctionsVersion>v3</AzureFunctionsVersion>
-  </PropertyGroup>
-  <ItemGroup>
-<<<<<<< HEAD
-    <PackageReference Include="Flurl.Http" Version="2.4.2" />
-    <PackageReference Include="Microsoft.Azure.Functions.Extensions" Version="1.0.0" />
-    <PackageReference Include="Microsoft.Azure.WebJobs.Extensions.DurableTask" Version="2.0.0" />
-    <PackageReference Include="Microsoft.Azure.WebJobs.Extensions.Storage" Version="3.0.10" />
-    <PackageReference Include="Microsoft.AspNetCore.Mvc.NewtonsoftJson" Version="3.1.0" />
-    <PackageReference Include="Microsoft.CodeAnalysis.FxCopAnalyzers" Version="2.9.8">
-      <PrivateAssets>all</PrivateAssets>
-      <IncludeAssets>runtime; build; native; contentfiles; analyzers; buildtransitive</IncludeAssets>
-    </PackageReference>
-    <PackageReference Include="Microsoft.NET.Sdk.Functions" Version="3.0.1" />
-=======
-    <PackageReference Include="Microsoft.Azure.Management.Fluent" Version="1.30.0" />
-    <PackageReference Include="Microsoft.Azure.WebJobs.Extensions.DurableTask" Version="2.1.1" />
-    <PackageReference Include="Microsoft.Azure.WebJobs.Extensions.CosmosDB" Version="3.0.5" />
-    <PackageReference Include="Microsoft.NET.Sdk.Functions" Version="3.0.2" />
-    <PackageReference Include="Microsoft.Extensions.Configuration.AzureAppConfiguration" Version="3.0.0-preview-010550001-251" />
->>>>>>> fd68543e
-  </ItemGroup>
-  <ItemGroup>
-    <ProjectReference Include="..\TeamCloud.Configuration\TeamCloud.Configuration.csproj" />
-    <ProjectReference Include="..\TeamCloud.Data\TeamCloud.Data.csproj" />
-    <ProjectReference Include="..\TeamCloud.Model\TeamCloud.Model.csproj" />
-  </ItemGroup>
-  <ItemGroup>
-    <None Update="host.json">
-      <CopyToOutputDirectory>PreserveNewest</CopyToOutputDirectory>
-    </None>
-    <None Update="local.settings.json">
-      <CopyToOutputDirectory>PreserveNewest</CopyToOutputDirectory>
-      <CopyToPublishDirectory>Never</CopyToPublishDirectory>
-    </None>
-  </ItemGroup>
+﻿<Project Sdk="Microsoft.NET.Sdk">
+  <PropertyGroup>
+    <TargetFramework>netcoreapp3.1</TargetFramework>
+    <AzureFunctionsVersion>v3</AzureFunctionsVersion>
+  </PropertyGroup>
+  <ItemGroup>
+    <PackageReference Include="Flurl.Http" Version="2.4.2" />
+    <PackageReference Include="Microsoft.Azure.Functions.Extensions" Version="1.0.0" />
+    <PackageReference Include="Microsoft.Azure.Management.Fluent" Version="1.30.0" />
+    <PackageReference Include="Microsoft.Azure.WebJobs.Extensions.DurableTask" Version="2.1.1" />
+    <PackageReference Include="Microsoft.Azure.WebJobs.Extensions.Storage" Version="3.0.10" />
+    <PackageReference Include="Microsoft.AspNetCore.Mvc.NewtonsoftJson" Version="3.1.0" />
+    <PackageReference Include="Microsoft.CodeAnalysis.FxCopAnalyzers" Version="2.9.8">
+      <PrivateAssets>all</PrivateAssets>
+      <IncludeAssets>runtime; build; native; contentfiles; analyzers; buildtransitive</IncludeAssets>
+    </PackageReference>
+    <PackageReference Include="Microsoft.Extensions.Configuration.AzureAppConfiguration" Version="3.0.0-preview-010550001-251" />
+    <PackageReference Include="Microsoft.NET.Sdk.Functions" Version="3.0.2" />
+  </ItemGroup>
+  <ItemGroup>
+    <ProjectReference Include="..\TeamCloud.Configuration\TeamCloud.Configuration.csproj" />
+    <ProjectReference Include="..\TeamCloud.Data\TeamCloud.Data.csproj" />
+    <ProjectReference Include="..\TeamCloud.Model\TeamCloud.Model.csproj" />
+  </ItemGroup>
+  <ItemGroup>
+    <None Update="host.json">
+      <CopyToOutputDirectory>PreserveNewest</CopyToOutputDirectory>
+    </None>
+    <None Update="local.settings.json">
+      <CopyToOutputDirectory>PreserveNewest</CopyToOutputDirectory>
+      <CopyToPublishDirectory>Never</CopyToPublishDirectory>
+    </None>
+  </ItemGroup>
 </Project>