--- conflicted
+++ resolved
@@ -25,40 +25,38 @@
         }
 
         [FunctionName(nameof(AzureResourceGroupCreateActivity))]
-<<<<<<< HEAD
         public async Task<AzureResourceGroup> RunActivity(
-            [ActivityTrigger] (OrchestratorContext, Project) input)
+            [ActivityTrigger] (OrchestratorContext, Project, Guid) input)
         {
             var orchestratorContext = input.Item1;
+            var project = input.Item2;
+            var subscriptionId = input.Item3;
 
             if (orchestratorContext == null)
                 throw new ArgumentNullException(nameof(input));
 
-            var project = input.Item2;
-
             if (project == null)
                 throw new ArgumentNullException(nameof(input));
 
-            // get the subscription from project state if possible
-            var subscriptionId = project.ResourceGroup?.SubscriptionId;
 
-            if (subscriptionId.GetValueOrDefault(Guid.Empty) == Guid.Empty)
-            {
-                // TODO: Resolve subscription id from pool
-                subscriptionId = Guid.Parse(orchestratorContext.TeamCloud.Configuration.Azure.SubscriptionId);
-            }
+            // if the provided project instance is already assigned
+            // to a subscription we use this one instead of the provided
+            // one to make our activity idempotent (we always go to the
+            // same subscription). the same is valid for the projects
+            // resource group name and location (passed as templated params).
+
+            subscriptionId = project.ResourceGroup?.SubscriptionId ?? subscriptionId;
 
             var template = new CreateProjectTemplate();
 
             template.Parameters["projectId"] = project.Id;
             template.Parameters["projectName"] = project.Name;
             template.Parameters["projectPrefix"] = orchestratorContext.TeamCloud.Configuration.Azure.ResourceGroupNamePrefix;
-
             template.Parameters["resourceGroupName"] = project.ResourceGroup?.ResourceGroupName; // if null - the template generates a unique name
             template.Parameters["resourceGroupLocation"] = project.ResourceGroup?.Region ?? orchestratorContext.TeamCloud.Configuration.Azure.Region;
 
             var deployment = await azureDeploymentService
-                .DeployTemplateAsync(template, subscriptionId.Value)
+                .DeployTemplateAsync(template, subscriptionId)
                 .ConfigureAwait(false);
 
             _ = await deployment
@@ -71,81 +69,11 @@
 
             return new AzureResourceGroup()
             {
-                SubscriptionId = subscriptionId.Value,
+                SubscriptionId = subscriptionId,
                 Region = orchestratorContext.TeamCloud.Configuration.Azure.Region,
                 ResourceGroupId = (string)deploymentOutput.GetValueOrDefault("resourceGroupId", default(string)),
                 ResourceGroupName = (string)deploymentOutput.GetValueOrDefault("resourceGroupName", default(string))
             };
-=======
-        public async Task<Project> RunActivity(
-            [ActivityTrigger] (TeamCloudInstance teamCloud, Project project, Guid subscriptionID) input)
-        {
-#pragma warning disable CA2208 // Instantiate argument exceptions correctly
-            if (input.teamCloud == null)
-                throw new ArgumentNullException(nameof(input.teamCloud));
-            if (input.project == null)
-                throw new ArgumentNullException(nameof(input.project));
-            if (input.subscriptionID == null)
-                throw new ArgumentNullException(nameof(input.subscriptionID));
-#pragma warning restore CA2208 // Instantiate argument exceptions correctly
-
-            // Determine the group name
-            var resourceGroupName = $"{input.teamCloud.Configuration.Azure.ResourceGroupNamePrefix}{input.project.Name}";
-            this.ValidateAzureGroupName(resourceGroupName);
-
-            // Initialize the resource group with appropriate settings
-            var rg = input.project.ResourceGroup = new AzureResourceGroup
-            {
-                SubscriptionId = input.subscriptionID.ToString(),
-                ResourceGroupName = resourceGroupName,
-                Region = input.teamCloud.Configuration.Azure.Region
-            };
-
-            // Create instance to Azure instance
-            var azureSession = azureSessionFactory.CreateSession(input.subscriptionID);
-
-            // Determine a unique group name and append post fix
-            int postfixCounter = 0;
-            while (await azureSession.ResourceGroups.ContainAsync(rg.ResourceGroupName).ConfigureAwait(false))
-            {
-                postfixCounter++;
-
-                // Append counter to resource group name
-                rg.ResourceGroupName = resourceGroupName + postfixCounter;
-                this.ValidateAzureGroupName(rg.ResourceGroupName);
-
-                // Abort this groupname if there are just too many projects with this group name
-                if (postfixCounter > 100)
-                    throw new ArgumentOutOfRangeException($"Too many resource groups with the name '{resourceGroupName}', use another name.");
-            }
-
-            // Create new group with unique resource group name
-            var newGroup = await azureSession.ResourceGroups
-                .Define(rg.ResourceGroupName)
-                .WithRegion(rg.Region)
-                .CreateAsync()
-                .ConfigureAwait(false);
-
-            // Assign new generated ID back to AzureResourceGroup ID property of the project
-            input.project.ResourceGroup.Id = Guid.Parse(newGroup.Id);
-
-            // Return project back to caller
-            return input.project;
-        }
-
-        private void ValidateAzureGroupName(string name)
-        {
-            // Resource group name length from: https://docs.microsoft.com/en-us/azure/architecture/best-practices/resource-naming
-            if (string.IsNullOrEmpty(name) || name.Length < 1 || name.Length > 90)
-#pragma warning disable CA2208 // Instantiate argument exceptions correctly
-                throw new ArgumentOutOfRangeException($"Azure resource group name '{name}' should be 1-90 characters.");
-#pragma warning restore CA2208 // Instantiate argument exceptions correctly
-
-            // Ensure that the resource group name is valid per regex from: https://docs.microsoft.com/en-us/rest/api/resources/resourcegroups/createorupdate
-            System.Text.RegularExpressions.Regex regex = new System.Text.RegularExpressions.Regex(@"^[-\w\._\(\)]+$");
-            if (!regex.IsMatch(name))
-                throw new ArgumentException($"Invalid resource group name of '{name}'");
->>>>>>> cb45b0a7
         }
     }
 }