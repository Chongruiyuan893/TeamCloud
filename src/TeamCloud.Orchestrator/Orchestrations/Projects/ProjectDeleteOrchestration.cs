--- conflicted
+++ resolved
@@ -4,7 +4,6 @@
  */
 
 using System;
-using System.Linq;
 using System.Threading.Tasks;
 using Microsoft.Azure.WebJobs;
 using Microsoft.Azure.WebJobs.Extensions.DurableTask;
@@ -12,7 +11,6 @@
 using TeamCloud.Model.Data;
 using TeamCloud.Orchestrator.Orchestrations.Azure;
 using TeamCloud.Orchestrator.Orchestrations.Projects.Activities;
-using TeamCloud.Orchestrator.Orchestrations.Providers;
 
 namespace TeamCloud.Orchestrator.Orchestrations.Projects
 {
@@ -26,12 +24,7 @@
             if (functionContext is null)
                 throw new ArgumentNullException(nameof(functionContext));
 
-<<<<<<< HEAD
-            var orchestratorCommand = functionContext.GetInput<OrchestratorCommand>();
-=======
             var orchestratorCommand = functionContext.GetInput<OrchestratorCommandMessage>();
-
->>>>>>> afb8c6af
             var command = orchestratorCommand.Command as ProjectDeleteCommand;
 
             await functionContext
@@ -44,22 +37,15 @@
             var project = command.Payload;
             var teamCloud = orchestratorCommand.TeamCloud;
 
-<<<<<<< HEAD
-            // Execute provider tasks in reverse order
-            var providerCommands = teamCloud.Providers.Select(provider => new ProviderCommand { Command = command, Provider = provider });
-            var providerCommandTasks = providerCommands.Reverse().Select(providerCommand => functionContext.CallSubOrchestratorAsync<ProviderCommandResult>(nameof(ProviderCommandOrchestration), providerCommand));
-            var providerCommandResults = await Task.WhenAll(providerCommandTasks).ConfigureAwait(true);
+            var providerCommandTasks = teamCloud.GetProviderCommandTasks(command, functionContext);
+            var providerCommandResultMessages = await Task
+                .WhenAll(providerCommandTasks)
+                .ConfigureAwait(true);
 
             // Delete Azure resource group
             await functionContext
                 .CallActivityAsync<AzureResourceGroup>(nameof(AzureResourceGroupDeleteActivity), project.ResourceGroup)
-=======
-            var providerCommandTasks = teamCloud.GetProviderCommandTasks(command, functionContext);
-
-            var providerCommandResultMessages = await Task
-                .WhenAll(providerCommandTasks)
->>>>>>> afb8c6af
-                .ConfigureAwait(true);
+                .ConfigureAwait(false);
 
             // Delete project in DB
             project = await functionContext
