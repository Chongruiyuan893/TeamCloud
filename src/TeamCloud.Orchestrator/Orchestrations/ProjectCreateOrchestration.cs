/**
 *  Copyright (c) Microsoft Corporation.
 *  Licensed under the MIT License.
 */

using System;
using System.Collections.Generic;
using System.Linq;
using System.Threading.Tasks;
using Microsoft.Azure.WebJobs;
using Microsoft.Azure.WebJobs.Extensions.DurableTask;
using Microsoft.Extensions.Logging;
using TeamCloud.Model.Commands;
using TeamCloud.Model.Context;
using TeamCloud.Model.Data;
using TeamCloud.Orchestrator.Activities;

namespace TeamCloud.Orchestrator.Orchestrations
{
    public static class ProjectCreateOrchestration
    {
        [FunctionName(nameof(ProjectCreateOrchestration))]
        public static async Task RunOrchestration(
            [OrchestrationTrigger] IDurableOrchestrationContext functionContext,
            ILogger log)
        {
            if (functionContext is null)
                throw new ArgumentNullException(nameof(functionContext));

            (OrchestratorContext orchestratorContext, ProjectCreateCommand command) = functionContext.GetInput<(OrchestratorContext, ProjectCreateCommand)>();

            var user = command.User;
            var project = command.Payload;
            var teamCloud = orchestratorContext.TeamCloud;

            #region Create Project

            functionContext.SetCustomStatus("Creating Project...");

            project.TeamCloudId = teamCloud.Id;
            project.TeamCloudApplicationInsightsKey = teamCloud.ApplicationInsightsKey;
            project.ProviderVariables = teamCloud.Configuration.Providers.Select(p => (p.Id, p.Variables)).ToDictionary(t => t.Id, t => t.Variables);

            // Add project to db and add new project to teamcloud in db
<<<<<<< HEAD
            project = await functionContext
                .CallActivityAsync<Project>(nameof(ProjectCreateActivity), project)
                .ConfigureAwait(true);
=======
            project = await functionContext.CallActivityAsync<Project>(nameof(ProjectCreateActivity), project).ConfigureAwait(false);
>>>>>>> cb45b0a7

            #endregion

            #region Create Identity

<<<<<<< HEAD
            project = await functionContext
                .CallActivityAsync<Project>(nameof(ProjectUpdateActivity), (orchestratorContext, project))
                .ConfigureAwait(true);

            // Assign resource group to project
            project.ResourceGroup = await functionContext
                .CallActivityAsync<AzureResourceGroup>(nameof(AzureResourceGroupCreateActivity), project)
                .ConfigureAwait(true);
=======
            //// TODO: Create identity (service principal) for Project
            //var projectIdentity = new AzureIdentity
            //{
            //    Id = Guid.NewGuid(),
            //    AppId = "",
            //    Secret = ""
            //};
            //// Save the updated project back into the database
            //project = await functionContext.CallActivityAsync<Project>(nameof(ProjectUpdateActivity), project).ConfigureAwait(false);

            #endregion

            #region Create Azure Group

            // Determine an Azure subscription from the SubscriptionPool property of TeamCloudAzureConfiguration
            var subscriptionID = await functionContext.CallActivityAsync<Guid>(nameof(AzureSubscriptionPoolSelectActivity), teamCloud).ConfigureAwait(false);

            // Create a new Azure resource group for the project
            project = await functionContext.CallActivityAsync<Project>(nameof(AzureResourceGroupCreateActivity), (teamCloud, project, subscriptionID)).ConfigureAwait(false);
>>>>>>> cb45b0a7

            // Save the updated project back into the database
            project = await functionContext.CallActivityAsync<Project>(nameof(ProjectUpdateActivity), project).ConfigureAwait(false);

            #endregion

            var projectContext = new ProjectContext(teamCloud, project, command.User);

            #region Create Project Providers

            functionContext.SetCustomStatus("Creating Project Resources...");

            // Create dictionary for providers and their dependencies
            var createProviders = new Dictionary<TeamCloudProviderConfiguration, List<string>>();
            foreach (var provider in teamCloud.Configuration.Providers)
            {
                // Ensure dependency IDs exist in the providers list
                var dependencyIds = provider.Dependencies.Create.Intersect(teamCloud.Configuration.Providers.Select(s => s.Id));

                // Add provider along with valid dependencies to list
                createProviders.Add(provider, dependencyIds.ToList());
            }

            // Organize providers into a list of lists where each list contains a list of providers that should be created together
            var createProviderGroupings = PrioritizedProviderGroupings(createProviders);

            // Loop through each set of providers within the list of 
            foreach (var group in createProviderGroupings)
            {
                // TODO: call create on all providers (handeling dependencies)
                //var tasks = teamCloud.Configuration.Providers.Select(p =>
                //                 functionContext.CallHttpAsync(HttpMethod.Post, p.Location, JsonConvert.SerializeObject(projectContext)));

                //await Task.WhenAll(tasks).ConfigureAwait(false);
            }

            #endregion

            #region Initialize Project Providers

            functionContext.SetCustomStatus("Initializing Project Resources...");

            // Create dictionary for providers and their dependencies
            var initProviders = new Dictionary<TeamCloudProviderConfiguration, List<string>>();
            foreach (var provider in teamCloud.Configuration.Providers)
            {
                // Ensure dependency IDs exist in the providers list
                var dependencyIds = provider.Dependencies.Init.Intersect(teamCloud.Configuration.Providers.Select(s => s.Id));

                // Add provider along with valid dependencies to list
                initProviders.Add(provider, dependencyIds.ToList());
            }

            // Organize providers into a list of lists where each list contains a list of providers that should be created together
            var initProviderGroupings = PrioritizedProviderGroupings(initProviders);

            // Loop through each set of providers within the list of 
            foreach (var group in initProviderGroupings)
            {
                // TODO: call init on all providers (handeling dependencies)
                // var tasks = teamCloud.Configuration.Providers.Select(p =>
                //                 functionContext.CallHttpAsync(HttpMethod.Post, p.Location, JsonConvert.SerializeObject(projectContext)));

                // await Task.WhenAll(tasks);
            }

            #endregion

            functionContext.SetOutput(project);

            //return true;
        }

        /// <summary>
        /// Create a list of list of providers that are grouped together based on the order of dependencies. Each list contains a list of providers that should be created together. List is
        /// ordered based on how they should be priortized.
        /// </summary>
        /// <param name="allProviders"></param>
        /// <returns></returns>
        private static List<List<TeamCloudProviderConfiguration>> PrioritizedProviderGroupings(Dictionary<TeamCloudProviderConfiguration, List<string>> allProviders)
        {
            // Dictionary to store which phase the provider should be created in
            var prioritizedProviders = new Dictionary<TeamCloudProviderConfiguration, int>();

            // Recursive function to order the providers into groups based on when they should be executed
            OrganizeProviders(0, allProviders, prioritizedProviders);

            var list = new List<List<TeamCloudProviderConfiguration>>();

            // Group the providers by phase in which they should be executed and loop through
            foreach (var priorityLevel in prioritizedProviders.OrderBy(o => o.Value).GroupBy(g => g.Value))
            {
                // Add each set of providers to the list
                list.Add(priorityLevel.Select(s => s.Key).ToList());
            }

            // Return the list of list of providers based on phased order of when they should be executed
            return list;

            // Private recursive method to organize providers
            void OrganizeProviders(int phase, Dictionary<TeamCloudProviderConfiguration, List<string>> remainingProviders, Dictionary<TeamCloudProviderConfiguration, int> prioritizedList)
            {
                // Populate providers that don't have any more dependencies
                var noDependencyProvider = remainingProviders.Where(s => s.Value.Count == 0);
                foreach (var provider in noDependencyProvider)
                {
                    prioritizedList.Add(provider.Key, phase);
                }

                // Create list of remaining providers which have dependencies
                var dependentProviders = remainingProviders.Where(s => s.Value.Count > 0);

                // Override the list providers and their dependencies which be used to tracking remaining dependent providers in the recursive call
                remainingProviders = new Dictionary<TeamCloudProviderConfiguration, List<string>>();

                // Loop through the dependent providers...
                foreach (var dependentProvider in dependentProviders)
                {
                    // Remove any dependencies in provider dependencies that were already marked in the prioritized list
                    var remainingDependencyIDs = dependentProvider.Value.Where(s =>
                        prioritizedList.Any(a => a.Key.Id.Equals(s, StringComparison.InvariantCultureIgnoreCase)) // Ensure that the dependent provider isn't already added of prioritize providers list
                        && !dependentProvider.Key.Id.Contains(s, StringComparison.InvariantCultureIgnoreCase) // Ensure that this provider isn't relying on itself
                        ).ToList();

                    // Add provider to list of providers that need to be generated
                    remainingProviders.Add(dependentProvider.Key, remainingDependencyIDs);
                }

                // If there are still dependent providers, recurse with updated phase number
                if (remainingProviders.Count > 0)
                    OrganizeProviders(++phase, remainingProviders, prioritizedList);
            }
        }
    }
}<|MERGE_RESOLUTION|>--- conflicted
+++ resolved
@@ -1,221 +1,194 @@
-/**
- *  Copyright (c) Microsoft Corporation.
- *  Licensed under the MIT License.
- */
-
-using System;
-using System.Collections.Generic;
-using System.Linq;
-using System.Threading.Tasks;
-using Microsoft.Azure.WebJobs;
-using Microsoft.Azure.WebJobs.Extensions.DurableTask;
-using Microsoft.Extensions.Logging;
+/**
+ *  Copyright (c) Microsoft Corporation.
+ *  Licensed under the MIT License.
+ */
+
+using System;
+using System.Collections.Generic;
+using System.Linq;
+using System.Threading.Tasks;
+using Microsoft.Azure.WebJobs;
+using Microsoft.Azure.WebJobs.Extensions.DurableTask;
+using Microsoft.Extensions.Logging;
 using TeamCloud.Model.Commands;
 using TeamCloud.Model.Context;
 using TeamCloud.Model.Data;
-using TeamCloud.Orchestrator.Activities;
-
-namespace TeamCloud.Orchestrator.Orchestrations
-{
-    public static class ProjectCreateOrchestration
-    {
-        [FunctionName(nameof(ProjectCreateOrchestration))]
-        public static async Task RunOrchestration(
-            [OrchestrationTrigger] IDurableOrchestrationContext functionContext,
-            ILogger log)
-        {
-            if (functionContext is null)
-                throw new ArgumentNullException(nameof(functionContext));
-
-            (OrchestratorContext orchestratorContext, ProjectCreateCommand command) = functionContext.GetInput<(OrchestratorContext, ProjectCreateCommand)>();
-
-            var user = command.User;
-            var project = command.Payload;
-            var teamCloud = orchestratorContext.TeamCloud;
-
-            #region Create Project
-
-            functionContext.SetCustomStatus("Creating Project...");
-
-            project.TeamCloudId = teamCloud.Id;
-            project.TeamCloudApplicationInsightsKey = teamCloud.ApplicationInsightsKey;
-            project.ProviderVariables = teamCloud.Configuration.Providers.Select(p => (p.Id, p.Variables)).ToDictionary(t => t.Id, t => t.Variables);
-
-            // Add project to db and add new project to teamcloud in db
-<<<<<<< HEAD
-            project = await functionContext
-                .CallActivityAsync<Project>(nameof(ProjectCreateActivity), project)
-                .ConfigureAwait(true);
-=======
-            project = await functionContext.CallActivityAsync<Project>(nameof(ProjectCreateActivity), project).ConfigureAwait(false);
->>>>>>> cb45b0a7
-
-            #endregion
-
-            #region Create Identity
-
-<<<<<<< HEAD
-            project = await functionContext
-                .CallActivityAsync<Project>(nameof(ProjectUpdateActivity), (orchestratorContext, project))
-                .ConfigureAwait(true);
-
-            // Assign resource group to project
-            project.ResourceGroup = await functionContext
-                .CallActivityAsync<AzureResourceGroup>(nameof(AzureResourceGroupCreateActivity), project)
-                .ConfigureAwait(true);
-=======
-            //// TODO: Create identity (service principal) for Project
-            //var projectIdentity = new AzureIdentity
-            //{
-            //    Id = Guid.NewGuid(),
-            //    AppId = "",
-            //    Secret = ""
-            //};
-            //// Save the updated project back into the database
-            //project = await functionContext.CallActivityAsync<Project>(nameof(ProjectUpdateActivity), project).ConfigureAwait(false);
-
-            #endregion
-
-            #region Create Azure Group
-
-            // Determine an Azure subscription from the SubscriptionPool property of TeamCloudAzureConfiguration
-            var subscriptionID = await functionContext.CallActivityAsync<Guid>(nameof(AzureSubscriptionPoolSelectActivity), teamCloud).ConfigureAwait(false);
-
-            // Create a new Azure resource group for the project
-            project = await functionContext.CallActivityAsync<Project>(nameof(AzureResourceGroupCreateActivity), (teamCloud, project, subscriptionID)).ConfigureAwait(false);
->>>>>>> cb45b0a7
-
-            // Save the updated project back into the database
-            project = await functionContext.CallActivityAsync<Project>(nameof(ProjectUpdateActivity), project).ConfigureAwait(false);
-
-            #endregion
-
-            var projectContext = new ProjectContext(teamCloud, project, command.User);
-
-            #region Create Project Providers
-
-            functionContext.SetCustomStatus("Creating Project Resources...");
-
-            // Create dictionary for providers and their dependencies
-            var createProviders = new Dictionary<TeamCloudProviderConfiguration, List<string>>();
-            foreach (var provider in teamCloud.Configuration.Providers)
-            {
-                // Ensure dependency IDs exist in the providers list
-                var dependencyIds = provider.Dependencies.Create.Intersect(teamCloud.Configuration.Providers.Select(s => s.Id));
-
-                // Add provider along with valid dependencies to list
-                createProviders.Add(provider, dependencyIds.ToList());
-            }
-
-            // Organize providers into a list of lists where each list contains a list of providers that should be created together
-            var createProviderGroupings = PrioritizedProviderGroupings(createProviders);
-
-            // Loop through each set of providers within the list of 
-            foreach (var group in createProviderGroupings)
-            {
-                // TODO: call create on all providers (handeling dependencies)
-                //var tasks = teamCloud.Configuration.Providers.Select(p =>
-                //                 functionContext.CallHttpAsync(HttpMethod.Post, p.Location, JsonConvert.SerializeObject(projectContext)));
-
-                //await Task.WhenAll(tasks).ConfigureAwait(false);
-            }
-
-            #endregion
-
-            #region Initialize Project Providers
-
-            functionContext.SetCustomStatus("Initializing Project Resources...");
-
-            // Create dictionary for providers and their dependencies
-            var initProviders = new Dictionary<TeamCloudProviderConfiguration, List<string>>();
-            foreach (var provider in teamCloud.Configuration.Providers)
-            {
-                // Ensure dependency IDs exist in the providers list
-                var dependencyIds = provider.Dependencies.Init.Intersect(teamCloud.Configuration.Providers.Select(s => s.Id));
-
-                // Add provider along with valid dependencies to list
-                initProviders.Add(provider, dependencyIds.ToList());
-            }
-
-            // Organize providers into a list of lists where each list contains a list of providers that should be created together
-            var initProviderGroupings = PrioritizedProviderGroupings(initProviders);
-
-            // Loop through each set of providers within the list of 
-            foreach (var group in initProviderGroupings)
-            {
-                // TODO: call init on all providers (handeling dependencies)
-                // var tasks = teamCloud.Configuration.Providers.Select(p =>
-                //                 functionContext.CallHttpAsync(HttpMethod.Post, p.Location, JsonConvert.SerializeObject(projectContext)));
-
-                // await Task.WhenAll(tasks);
-            }
-
-            #endregion
-
-            functionContext.SetOutput(project);
-
-            //return true;
-        }
-
-        /// <summary>
-        /// Create a list of list of providers that are grouped together based on the order of dependencies. Each list contains a list of providers that should be created together. List is
-        /// ordered based on how they should be priortized.
-        /// </summary>
-        /// <param name="allProviders"></param>
-        /// <returns></returns>
-        private static List<List<TeamCloudProviderConfiguration>> PrioritizedProviderGroupings(Dictionary<TeamCloudProviderConfiguration, List<string>> allProviders)
-        {
-            // Dictionary to store which phase the provider should be created in
-            var prioritizedProviders = new Dictionary<TeamCloudProviderConfiguration, int>();
-
-            // Recursive function to order the providers into groups based on when they should be executed
-            OrganizeProviders(0, allProviders, prioritizedProviders);
-
-            var list = new List<List<TeamCloudProviderConfiguration>>();
-
-            // Group the providers by phase in which they should be executed and loop through
-            foreach (var priorityLevel in prioritizedProviders.OrderBy(o => o.Value).GroupBy(g => g.Value))
-            {
-                // Add each set of providers to the list
-                list.Add(priorityLevel.Select(s => s.Key).ToList());
-            }
-
-            // Return the list of list of providers based on phased order of when they should be executed
-            return list;
-
-            // Private recursive method to organize providers
-            void OrganizeProviders(int phase, Dictionary<TeamCloudProviderConfiguration, List<string>> remainingProviders, Dictionary<TeamCloudProviderConfiguration, int> prioritizedList)
-            {
-                // Populate providers that don't have any more dependencies
-                var noDependencyProvider = remainingProviders.Where(s => s.Value.Count == 0);
-                foreach (var provider in noDependencyProvider)
-                {
-                    prioritizedList.Add(provider.Key, phase);
-                }
-
-                // Create list of remaining providers which have dependencies
-                var dependentProviders = remainingProviders.Where(s => s.Value.Count > 0);
-
-                // Override the list providers and their dependencies which be used to tracking remaining dependent providers in the recursive call
-                remainingProviders = new Dictionary<TeamCloudProviderConfiguration, List<string>>();
-
-                // Loop through the dependent providers...
-                foreach (var dependentProvider in dependentProviders)
-                {
-                    // Remove any dependencies in provider dependencies that were already marked in the prioritized list
-                    var remainingDependencyIDs = dependentProvider.Value.Where(s =>
-                        prioritizedList.Any(a => a.Key.Id.Equals(s, StringComparison.InvariantCultureIgnoreCase)) // Ensure that the dependent provider isn't already added of prioritize providers list
-                        && !dependentProvider.Key.Id.Contains(s, StringComparison.InvariantCultureIgnoreCase) // Ensure that this provider isn't relying on itself
-                        ).ToList();
-
-                    // Add provider to list of providers that need to be generated
-                    remainingProviders.Add(dependentProvider.Key, remainingDependencyIDs);
-                }
-
-                // If there are still dependent providers, recurse with updated phase number
-                if (remainingProviders.Count > 0)
-                    OrganizeProviders(++phase, remainingProviders, prioritizedList);
-            }
-        }
-    }
+using TeamCloud.Orchestrator.Activities;
+
+namespace TeamCloud.Orchestrator.Orchestrations
+{
+    public static class ProjectCreateOrchestration
+    {
+        [FunctionName(nameof(ProjectCreateOrchestration))]
+        public static async Task RunOrchestration(
+            [OrchestrationTrigger] IDurableOrchestrationContext functionContext,
+            ILogger log)
+        {
+            if (functionContext is null)
+                throw new ArgumentNullException(nameof(functionContext));
+
+            (OrchestratorContext orchestratorContext, ProjectCreateCommand command) = functionContext.GetInput<(OrchestratorContext, ProjectCreateCommand)>();
+
+            var user = command.User;
+            var project = command.Payload;
+            var teamCloud = orchestratorContext.TeamCloud;
+
+            #region Create Project
+
+            functionContext.SetCustomStatus("Creating Project ...");
+
+            project.TeamCloudId = teamCloud.Id;
+            project.TeamCloudApplicationInsightsKey = teamCloud.ApplicationInsightsKey;
+            project.ProviderVariables = teamCloud.Configuration.Providers.Select(p => (p.Id, p.Variables)).ToDictionary(t => t.Id, t => t.Variables);
+
+            project = await functionContext
+                .CallActivityAsync<Project>(nameof(ProjectCreateActivity), project)
+                .ConfigureAwait(true);
+
+            #endregion
+
+            #region Create Resources
+
+            var subscriptionId = await functionContext
+                .CallActivityAsync<Guid>(nameof(AzureSubscriptionPoolSelectActivity), teamCloud)
+                .ConfigureAwait(true);
+
+            project.ResourceGroup = await functionContext
+                .CallActivityAsync<AzureResourceGroup>(nameof(AzureResourceGroupCreateActivity), (orchestratorContext, project, subscriptionId))
+                .ConfigureAwait(true);
+
+            project = await functionContext
+                .CallActivityAsync<Project>(nameof(ProjectUpdateActivity), project)
+                .ConfigureAwait(true);
+
+            #endregion
+
+            var projectContext = new ProjectContext(teamCloud, project, command.User);
+
+            #region Create Project Providers
+
+            functionContext.SetCustomStatus("Creating Project Resources...");
+
+            // Create dictionary for providers and their dependencies
+            var createProviders = new Dictionary<TeamCloudProviderConfiguration, List<string>>();
+            foreach (var provider in teamCloud.Configuration.Providers)
+            {
+                // Ensure dependency IDs exist in the providers list
+                var dependencyIds = provider.Dependencies.Create.Intersect(teamCloud.Configuration.Providers.Select(s => s.Id));
+
+                // Add provider along with valid dependencies to list
+                createProviders.Add(provider, dependencyIds.ToList());
+            }
+
+            // Organize providers into a list of lists where each list contains a list of providers that should be created together
+            var createProviderGroupings = PrioritizedProviderGroupings(createProviders);
+
+            // Loop through each set of providers within the list of 
+            foreach (var group in createProviderGroupings)
+            {
+                // TODO: call create on all providers (handeling dependencies)
+                //var tasks = teamCloud.Configuration.Providers.Select(p =>
+                //                 functionContext.CallHttpAsync(HttpMethod.Post, p.Location, JsonConvert.SerializeObject(projectContext)));
+
+                //await Task.WhenAll(tasks).ConfigureAwait(false);
+            }
+
+            #endregion
+
+            #region Initialize Project Providers
+
+            functionContext.SetCustomStatus("Initializing Project Resources...");
+
+            // Create dictionary for providers and their dependencies
+            var initProviders = new Dictionary<TeamCloudProviderConfiguration, List<string>>();
+            foreach (var provider in teamCloud.Configuration.Providers)
+            {
+                // Ensure dependency IDs exist in the providers list
+                var dependencyIds = provider.Dependencies.Init.Intersect(teamCloud.Configuration.Providers.Select(s => s.Id));
+
+                // Add provider along with valid dependencies to list
+                initProviders.Add(provider, dependencyIds.ToList());
+            }
+
+            // Organize providers into a list of lists where each list contains a list of providers that should be created together
+            var initProviderGroupings = PrioritizedProviderGroupings(initProviders);
+
+            // Loop through each set of providers within the list of 
+            foreach (var group in initProviderGroupings)
+            {
+                // TODO: call init on all providers (handeling dependencies)
+                // var tasks = teamCloud.Configuration.Providers.Select(p =>
+                //                 functionContext.CallHttpAsync(HttpMethod.Post, p.Location, JsonConvert.SerializeObject(projectContext)));
+
+                // await Task.WhenAll(tasks);
+            }
+
+            #endregion
+
+            functionContext.SetOutput(project);
+
+            //return true;
+        }
+
+        /// <summary>
+        /// Create a list of list of providers that are grouped together based on the order of dependencies. Each list contains a list of providers that should be created together. List is
+        /// ordered based on how they should be priortized.
+        /// </summary>
+        /// <param name="allProviders"></param>
+        /// <returns></returns>
+        private static List<List<TeamCloudProviderConfiguration>> PrioritizedProviderGroupings(Dictionary<TeamCloudProviderConfiguration, List<string>> allProviders)
+        {
+            // Dictionary to store which phase the provider should be created in
+            var prioritizedProviders = new Dictionary<TeamCloudProviderConfiguration, int>();
+
+            // Recursive function to order the providers into groups based on when they should be executed
+            OrganizeProviders(0, allProviders, prioritizedProviders);
+
+            var list = new List<List<TeamCloudProviderConfiguration>>();
+
+            // Group the providers by phase in which they should be executed and loop through
+            foreach (var priorityLevel in prioritizedProviders.OrderBy(o => o.Value).GroupBy(g => g.Value))
+            {
+                // Add each set of providers to the list
+                list.Add(priorityLevel.Select(s => s.Key).ToList());
+            }
+
+            // Return the list of list of providers based on phased order of when they should be executed
+            return list;
+
+            // Private recursive method to organize providers
+            void OrganizeProviders(int phase, Dictionary<TeamCloudProviderConfiguration, List<string>> remainingProviders, Dictionary<TeamCloudProviderConfiguration, int> prioritizedList)
+            {
+                // Populate providers that don't have any more dependencies
+                var noDependencyProvider = remainingProviders.Where(s => s.Value.Count == 0);
+                foreach (var provider in noDependencyProvider)
+                {
+                    prioritizedList.Add(provider.Key, phase);
+                }
+
+                // Create list of remaining providers which have dependencies
+                var dependentProviders = remainingProviders.Where(s => s.Value.Count > 0);
+
+                // Override the list providers and their dependencies which be used to tracking remaining dependent providers in the recursive call
+                remainingProviders = new Dictionary<TeamCloudProviderConfiguration, List<string>>();
+
+                // Loop through the dependent providers...
+                foreach (var dependentProvider in dependentProviders)
+                {
+                    // Remove any dependencies in provider dependencies that were already marked in the prioritized list
+                    var remainingDependencyIDs = dependentProvider.Value.Where(s =>
+                        prioritizedList.Any(a => a.Key.Id.Equals(s, StringComparison.InvariantCultureIgnoreCase)) // Ensure that the dependent provider isn't already added of prioritize providers list
+                        && !dependentProvider.Key.Id.Contains(s, StringComparison.InvariantCultureIgnoreCase) // Ensure that this provider isn't relying on itself
+                        ).ToList();
+
+                    // Add provider to list of providers that need to be generated
+                    remainingProviders.Add(dependentProvider.Key, remainingDependencyIDs);
+                }
+
+                // If there are still dependent providers, recurse with updated phase number
+                if (remainingProviders.Count > 0)
+                    OrganizeProviders(++phase, remainingProviders, prioritizedList);
+            }
+        }
+    }
 }