﻿/**
 *  Copyright (c) Microsoft Corporation.
 *  Licensed under the MIT License.
 */

using System;
using System.Collections.Generic;
using System.Linq;
using System.Net;
using System.Threading.Tasks;
using Microsoft.Azure.Cosmos;
using Microsoft.Azure.Cosmos.Linq;
using TeamCloud.Model;
using TeamCloud.Model.Data;

namespace TeamCloud.Data.CosmosDb
{
<<<<<<< HEAD
    public class CosmosDbProjectsRepository : CosmosDbBaseRepository, IProjectsRepository
=======

    public class CosmosDbProjectsRepository : CosmosDbBaseRepository<Project>, IProjectsRepository
>>>>>>> 05c578a7
    {
        private readonly IUsersRepository usersRepository;

        public CosmosDbProjectsRepository(ICosmosDbOptions cosmosOptions, IUsersRepository usersRepository)
            : base(cosmosOptions)
        {
            this.usersRepository = usersRepository ?? throw new ArgumentNullException(nameof(usersRepository));
        }

        public async Task<Project> AddAsync(Project project)
        {
            var container = await GetContainerAsync()
                .ConfigureAwait(false);

            try
            {
                var response = await container
                    .CreateItemAsync(project)
                    .ConfigureAwait(false);

                return response.Resource;
            }
            catch (CosmosException cosmosEx) when (cosmosEx.StatusCode == HttpStatusCode.Conflict)
            {
                throw; // Indicates a name conflict (already a project with name)
            }
        }

        public async Task<Project> GetAsync(Guid projectId, bool populateUsers = true)
        {
            var container = await GetContainerAsync()
                .ConfigureAwait(false);

            try
            {
                var response = await container
                    .ReadItemAsync<Project>(projectId.ToString(), new PartitionKey(Constants.CosmosDb.TenantName))
                    .ConfigureAwait(false);

<<<<<<< HEAD
                var project = response.Value;

                if (populateUsers)
                    project.Users = await usersRepository
                        .ListAsync(project.Id)
                        .ToListAsync()
                        .ConfigureAwait(false);

                return project;
            }
            catch (CosmosException cosmosEx) when (cosmosEx.StatusCode == HttpStatusCode.NotFound)
=======
                return response.Resource;
            }
            catch (CosmosException exc) when (exc.StatusCode == HttpStatusCode.NotFound)
>>>>>>> 05c578a7
            {
                return null;
            }
        }

        public async Task<Project> GetAsync(string nameOrId, bool populateUsers = true)
        {
            var container = await GetContainerAsync()
                .ConfigureAwait(false);

<<<<<<< HEAD
            if (Guid.TryParse(nameOrId, out var projectId))
                return await GetAsync(projectId, populateUsers)
                    .ConfigureAwait(false);

            var query = new QueryDefinition($"SELECT * FROM c WHERE c.name = @name")
                .WithParameter("@name", nameOrId);

            var queryIterator = container.GetItemQueryIterator<Project>(query, requestOptions: new QueryRequestOptions { PartitionKey = new PartitionKey(Constants.CosmosDb.TenantName) });
            var project = await queryIterator
                .FirstOrDefaultAsync()
                .ConfigureAwait(false);

            if (populateUsers)
                project.Users = await usersRepository
                    .ListAsync(project.Id)
                    .ToListAsync()
                    .ConfigureAwait(false);

            return project;
=======
            var queryIterator = container.GetItemLinqQueryable<Project>()
                .Where(project => project.Name == name)
                .ToFeedIterator();

            var queryResults = await queryIterator
                .ReadNextAsync()
                .ConfigureAwait(false);

            return queryResults.FirstOrDefault();
>>>>>>> 05c578a7
        }

        public async Task<bool> NameExistsAsync(string name)
        {
            var project = await GetAsync(name)
                .ConfigureAwait(false);

            return project != null;
        }

        public async Task<Project> SetAsync(Project project)
        {
            var container = await GetContainerAsync()
                .ConfigureAwait(false);

            var response = await container
                .UpsertItemAsync(project, new PartitionKey(Constants.CosmosDb.TenantName))
                .ConfigureAwait(false);

            return response.Resource;
        }

        public async IAsyncEnumerable<Project> ListAsync(bool populateUsers = true)
        {
<<<<<<< HEAD
            var users = populateUsers ? await usersRepository
                .ListAsync()
                .ToListAsync()
                .ConfigureAwait(false) : null;

            var container = await GetContainerAsync<Project>()
=======
            var container = await GetContainerAsync()
>>>>>>> 05c578a7
                .ConfigureAwait(false);

            var query = new QueryDefinition($"SELECT * FROM p");
            var queryIterator = container.GetItemQueryIterator<Project>(query, requestOptions: new QueryRequestOptions { PartitionKey = new PartitionKey(Constants.CosmosDb.TenantName) });

<<<<<<< HEAD
            await foreach (var project in queryIterator)
            {
                if (populateUsers)
                    project.Users = users.Where(u => u.IsAdmin() || u.IsMember(project.Id)).ToList();
                yield return project;
            }
        }

        public async IAsyncEnumerable<Project> ListAsync(IList<Guid> projectIds, bool populateUsers = true)
        {
            var users = populateUsers ? await usersRepository
                .ListAsync()
                .ToListAsync()
                .ConfigureAwait(false) : null;

            var container = await GetContainerAsync<Project>()
                .ConfigureAwait(false);

            var query = new QueryDefinition($"SELECT * FROM p WHERE p.id IN (@projectIds)")
                .WithParameter("@projectIds", projectIds);
            var queryIterator = container.GetItemQueryIterator<Project>(query, requestOptions: new QueryRequestOptions { PartitionKey = new PartitionKey(Constants.CosmosDb.TenantName) });

            await foreach (var project in queryIterator)
            {
                if (populateUsers)
                    project.Users = users.Where(u => u.IsAdmin() || u.IsMember(project.Id)).ToList();
                yield return project;
=======
            while (queryIterator.HasMoreResults)
            {
                var queryResponse = await queryIterator
                    .ReadNextAsync()
                    .ConfigureAwait(false);

                foreach (var queryResult in queryResponse)
                {
                    yield return queryResult;
                }
>>>>>>> 05c578a7
            }
        }

        public async Task<Project> RemoveAsync(Project project)
        {
            if (project is null)
                throw new ArgumentNullException(nameof(project));

            var container = await GetContainerAsync()
                .ConfigureAwait(false);

            try
            {
                var response = await container
                    .DeleteItemAsync<Project>(project.Id.ToString(), new PartitionKey(Constants.CosmosDb.TenantName))
                    .ConfigureAwait(false);

<<<<<<< HEAD
                await usersRepository
                    .RemoveProjectMembershipsAsync(project.Id)
                    .ConfigureAwait(false);

                return response.Value;
            }
            catch (CosmosException cosmosEx) when (cosmosEx.StatusCode == HttpStatusCode.NotFound)
            {
                return null; // already deleted
            }
=======
            return response.Resource;
>>>>>>> 05c578a7
        }
    }
}<|MERGE_RESOLUTION|>--- conflicted
+++ resolved
@@ -15,12 +15,8 @@
 
 namespace TeamCloud.Data.CosmosDb
 {
-<<<<<<< HEAD
-    public class CosmosDbProjectsRepository : CosmosDbBaseRepository, IProjectsRepository
-=======
 
     public class CosmosDbProjectsRepository : CosmosDbBaseRepository<Project>, IProjectsRepository
->>>>>>> 05c578a7
     {
         private readonly IUsersRepository usersRepository;
 
@@ -60,8 +56,7 @@
                     .ReadItemAsync<Project>(projectId.ToString(), new PartitionKey(Constants.CosmosDb.TenantName))
                     .ConfigureAwait(false);
 
-<<<<<<< HEAD
-                var project = response.Value;
+                var project = response.Resource;
 
                 if (populateUsers)
                     project.Users = await usersRepository
@@ -72,11 +67,6 @@
                 return project;
             }
             catch (CosmosException cosmosEx) when (cosmosEx.StatusCode == HttpStatusCode.NotFound)
-=======
-                return response.Resource;
-            }
-            catch (CosmosException exc) when (exc.StatusCode == HttpStatusCode.NotFound)
->>>>>>> 05c578a7
             {
                 return null;
             }
@@ -87,7 +77,6 @@
             var container = await GetContainerAsync()
                 .ConfigureAwait(false);
 
-<<<<<<< HEAD
             if (Guid.TryParse(nameOrId, out var projectId))
                 return await GetAsync(projectId, populateUsers)
                     .ConfigureAwait(false);
@@ -96,28 +85,19 @@
                 .WithParameter("@name", nameOrId);
 
             var queryIterator = container.GetItemQueryIterator<Project>(query, requestOptions: new QueryRequestOptions { PartitionKey = new PartitionKey(Constants.CosmosDb.TenantName) });
-            var project = await queryIterator
-                .FirstOrDefaultAsync()
-                .ConfigureAwait(false);
-
-            if (populateUsers)
+            var queryResults = await queryIterator
+                .ReadNextAsync()
+                .ConfigureAwait(false);
+
+            var project = queryResults.FirstOrDefault();
+
+            if (project != null && populateUsers)
                 project.Users = await usersRepository
                     .ListAsync(project.Id)
                     .ToListAsync()
                     .ConfigureAwait(false);
 
             return project;
-=======
-            var queryIterator = container.GetItemLinqQueryable<Project>()
-                .Where(project => project.Name == name)
-                .ToFeedIterator();
-
-            var queryResults = await queryIterator
-                .ReadNextAsync()
-                .ConfigureAwait(false);
-
-            return queryResults.FirstOrDefault();
->>>>>>> 05c578a7
         }
 
         public async Task<bool> NameExistsAsync(string name)
@@ -142,27 +122,29 @@
 
         public async IAsyncEnumerable<Project> ListAsync(bool populateUsers = true)
         {
-<<<<<<< HEAD
             var users = populateUsers ? await usersRepository
                 .ListAsync()
                 .ToListAsync()
                 .ConfigureAwait(false) : null;
 
-            var container = await GetContainerAsync<Project>()
-=======
-            var container = await GetContainerAsync()
->>>>>>> 05c578a7
+            var container = await GetContainerAsync()
                 .ConfigureAwait(false);
 
             var query = new QueryDefinition($"SELECT * FROM p");
             var queryIterator = container.GetItemQueryIterator<Project>(query, requestOptions: new QueryRequestOptions { PartitionKey = new PartitionKey(Constants.CosmosDb.TenantName) });
 
-<<<<<<< HEAD
-            await foreach (var project in queryIterator)
-            {
-                if (populateUsers)
-                    project.Users = users.Where(u => u.IsAdmin() || u.IsMember(project.Id)).ToList();
-                yield return project;
+            while (queryIterator.HasMoreResults)
+            {
+                var queryResponse = await queryIterator
+                    .ReadNextAsync()
+                    .ConfigureAwait(false);
+
+                foreach (var project in queryResponse)
+                {
+                    if (populateUsers)
+                        project.Users = users.Where(u => u.IsAdmin() || u.IsMember(project.Id)).ToList();
+                    yield return project;
+                }
             }
         }
 
@@ -173,30 +155,25 @@
                 .ToListAsync()
                 .ConfigureAwait(false) : null;
 
-            var container = await GetContainerAsync<Project>()
+            var container = await GetContainerAsync()
                 .ConfigureAwait(false);
 
             var query = new QueryDefinition($"SELECT * FROM p WHERE p.id IN (@projectIds)")
                 .WithParameter("@projectIds", projectIds);
             var queryIterator = container.GetItemQueryIterator<Project>(query, requestOptions: new QueryRequestOptions { PartitionKey = new PartitionKey(Constants.CosmosDb.TenantName) });
 
-            await foreach (var project in queryIterator)
-            {
-                if (populateUsers)
-                    project.Users = users.Where(u => u.IsAdmin() || u.IsMember(project.Id)).ToList();
-                yield return project;
-=======
             while (queryIterator.HasMoreResults)
             {
                 var queryResponse = await queryIterator
                     .ReadNextAsync()
                     .ConfigureAwait(false);
 
-                foreach (var queryResult in queryResponse)
+                foreach (var project in queryResponse)
                 {
-                    yield return queryResult;
+                    if (populateUsers)
+                        project.Users = users.Where(u => u.IsAdmin() || u.IsMember(project.Id)).ToList();
+                    yield return project;
                 }
->>>>>>> 05c578a7
             }
         }
 
@@ -214,20 +191,16 @@
                     .DeleteItemAsync<Project>(project.Id.ToString(), new PartitionKey(Constants.CosmosDb.TenantName))
                     .ConfigureAwait(false);
 
-<<<<<<< HEAD
                 await usersRepository
                     .RemoveProjectMembershipsAsync(project.Id)
                     .ConfigureAwait(false);
 
-                return response.Value;
+                return response.Resource;
             }
             catch (CosmosException cosmosEx) when (cosmosEx.StatusCode == HttpStatusCode.NotFound)
             {
                 return null; // already deleted
             }
-=======
-            return response.Resource;
->>>>>>> 05c578a7
         }
     }
 }