/**
 *  Copyright (c) Microsoft Corporation.
 *  Licensed under the MIT License.
 */

using System.Collections.Generic;
using System.Threading.Tasks;
using TeamCloud.Model.Internal.Data;

namespace TeamCloud.Data
{
    public interface IProvidersRepository
    {
        Task<ProviderDocument> GetAsync(string id);

<<<<<<< HEAD
        // Task<Provider> GetByUserAsync(string principalId);

        IAsyncEnumerable<Provider> ListAsync();
=======
        IAsyncEnumerable<ProviderDocument> ListAsync();
>>>>>>> 67783f53

        IAsyncEnumerable<ProviderDocument> ListAsync(IEnumerable<string> ids);

        Task<ProviderDocument> AddAsync(ProviderDocument provider);

        Task<ProviderDocument> SetAsync(ProviderDocument provider);

        Task<ProviderDocument> RemoveAsync(ProviderDocument provider);
    }
}<|MERGE_RESOLUTION|>--- conflicted
+++ resolved
@@ -13,13 +13,7 @@
     {
         Task<ProviderDocument> GetAsync(string id);
 
-<<<<<<< HEAD
-        // Task<Provider> GetByUserAsync(string principalId);
-
-        IAsyncEnumerable<Provider> ListAsync();
-=======
         IAsyncEnumerable<ProviderDocument> ListAsync();
->>>>>>> 67783f53
 
         IAsyncEnumerable<ProviderDocument> ListAsync(IEnumerable<string> ids);
 
